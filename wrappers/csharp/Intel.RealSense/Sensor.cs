--- conflicted
+++ resolved
@@ -101,10 +101,6 @@
         }
         #endregion
     }
-
-<<<<<<< HEAD
-    public class Sensor : IOptions, IDisposable
-=======
     public struct ROI
     {
         public int minX, minY, maxX, maxY;
@@ -131,8 +127,7 @@
         }
     }
 
-    public class Sensor : IDisposable
->>>>>>> eb14e82d
+    public class Sensor : IOptions, IDisposable
     {
         protected readonly IntPtr m_instance;
         
