--- conflicted
+++ resolved
@@ -826,11 +826,7 @@
             case RS2_FORMAT_DISPARITY16:
                 if (frame.is<depth_frame>())
                 {
-<<<<<<< HEAD
-                    if (rendered_frame = colorize->colorize(temporal->proccess(decimate->proccess(frame))).as<video_frame>())
-=======
                     if (auto rendered_frame = colorize->colorize(frame).as<video_frame>())
->>>>>>> ec55700c
                     {
                         data = rendered_frame.get_data();
                         glTexImage2D(GL_TEXTURE_2D, 0, GL_RGB,
