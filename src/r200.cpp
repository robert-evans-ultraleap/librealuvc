// License: Apache 2.0. See LICENSE file in root directory.
// Copyright(c) 2015 Intel Corporation. All Rights Reserved.

#include "r200.h"
#include "r200-private.h"
#include "image.h"

#include <cstring>
#include <climits>
#include <algorithm>

namespace rsimpl
{
    r200_camera::r200_camera(std::shared_ptr<uvc::device> device, const static_device_info & info) : rs_device(device, info)
    {
        rs_option opt[] = {RS_OPTION_R200_DEPTH_UNITS};
        double units;
        get_options(opt, 1, &units);
        on_update_depth_units(static_cast<int>(units));
    }
    
    r200_camera::~r200_camera()
    {

    }

    std::shared_ptr<rs_device> make_device(std::shared_ptr<uvc::device> device, static_device_info& info, r200::r200_calibration& c)
    {
        info.stream_subdevices[RS_STREAM_DEPTH] = 1;
        info.stream_subdevices[RS_STREAM_COLOR] = 2;
        info.stream_subdevices[RS_STREAM_INFRARED] = 0;
        info.stream_subdevices[RS_STREAM_INFRARED2] = 0;

        // Set up modes for left/right/z images
        for(auto fps : {30, 60, 90})
        {
            // Subdevice 0 can provide left/right infrared via four pixel formats, in three resolutions, which can either be uncropped or cropped to match Z
            for(auto pf : {pf_y8, pf_y8i, pf_y16, pf_y12i})
            {
<<<<<<< HEAD
                info.subdevice_modes.push_back({0, {640, 481}, pf, fps, c.modesLR[0], {}, { -6}});  
                info.subdevice_modes.push_back({0, {640, 373}, pf, fps, c.modesLR[1], {}, { -6}});  
                info.subdevice_modes.push_back({0, {640, 254}, pf, fps, c.modesLR[2], {}, { -6}});  
            }

            // Subdevice 1 can provide depth, in three resolutions, which can either be unpadded or padded to match left/right
            info.subdevice_modes.push_back({1, {628, 469}, pf_z16,  fps, pad_crop_intrinsics(c.modesLR[0], -6), {}, {0}});
            info.subdevice_modes.push_back({1, {628, 361}, pf_z16,  fps, pad_crop_intrinsics(c.modesLR[1], -6), {}, {0}});
            info.subdevice_modes.push_back({1, {628, 242}, pf_z16,  fps, pad_crop_intrinsics(c.modesLR[2], -6), {}, {0}});
        }

        // Subdevice 2 can provide color, in several formats and framerates
        info.subdevice_modes.push_back({ 2, { 320, 240 }, pf_yuy2, 60, scale_intrinsics(c.intrinsicsThird[1], 320, 240), { c.modesThird[1][1] }, { 0 } });
        info.subdevice_modes.push_back({ 2, { 320, 240 }, pf_yuy2, 30, scale_intrinsics(c.intrinsicsThird[1], 320, 240), { c.modesThird[1][1] }, { 0 } });
        info.subdevice_modes.push_back({ 2, { 320, 240 }, pf_yuy2, 15, scale_intrinsics(c.intrinsicsThird[1], 320, 240), { c.modesThird[1][1] }, { 0 } });
        info.subdevice_modes.push_back({ 2, { 640, 480 }, pf_yuy2, 60, c.intrinsicsThird[1], { c.modesThird[1][0] }, { 0 } });
        info.subdevice_modes.push_back({ 2, { 640, 480 }, pf_yuy2, 30, c.intrinsicsThird[1], { c.modesThird[1][0] }, { 0 } });
        info.subdevice_modes.push_back({ 2, { 640, 480 }, pf_yuy2, 15, c.intrinsicsThird[1], { c.modesThird[1][0] }, { 0 } });
        info.subdevice_modes.push_back({ 2, { 1280, 720 }, pf_yuy2, 30, scale_intrinsics(c.intrinsicsThird[0], 1280, 720), { c.modesThird[0][1] }, { 0 } });
        info.subdevice_modes.push_back({ 2, { 1280, 720 }, pf_yuy2, 15, scale_intrinsics(c.intrinsicsThird[0], 1280, 720), { c.modesThird[0][1] }, { 0 } });

        info.subdevice_modes.push_back({ 2, { 1920, 1080 }, pf_yuy2, 30, c.intrinsicsThird[0], { c.modesThird[0][0] }, { 0 } });
        info.subdevice_modes.push_back({ 2, { 1920, 1080 }, pf_yuy2, 15, c.intrinsicsThird[0], { c.modesThird[0][0] }, { 0 } });        
=======
                info.subdevice_modes.push_back({0, {640, 481}, pf, fps, c.modesLR[0], {}, {-6}});
                info.subdevice_modes.push_back({0, {640, 373}, pf, fps, c.modesLR[1], {}, {-6}});
                info.subdevice_modes.push_back({0, {640, 254}, pf, fps, c.modesLR[2], {}, {-6}});
            }

            // Subdevice 1 can provide depth, in three resolutions, which can either be unpadded or padded to match left/right
            info.subdevice_modes.push_back({1, {628, 469}, pf_z16, fps, pad_crop_intrinsics(c.modesLR[0], -6), {}, {0}});
            info.subdevice_modes.push_back({1, {628, 361}, pf_z16, fps, pad_crop_intrinsics(c.modesLR[1], -6), {}, {0}});
            info.subdevice_modes.push_back({1, {628, 242}, pf_z16, fps, pad_crop_intrinsics(c.modesLR[2], -6), {}, {0}});
        }

        // Subdevice 2 can provide color, in several formats and framerates
        info.subdevice_modes.push_back({2, {320, 240}, pf_yuy2, 60, scale_intrinsics(c.intrinsicsThird[1], 320, 240), {c.modesThird[1][1] }, {0}});
        info.subdevice_modes.push_back({2, {320, 240}, pf_yuy2, 30, scale_intrinsics(c.intrinsicsThird[1], 320, 240), {c.modesThird[1][1] }, {0}});
        info.subdevice_modes.push_back({2, {320, 240}, pf_yuy2, 15, scale_intrinsics(c.intrinsicsThird[1], 320, 240), {c.modesThird[1][1] }, {0}});
        info.subdevice_modes.push_back({2, {640, 480}, pf_yuy2, 60, c.intrinsicsThird[1], {c.modesThird[1][0] }, {0}});
        info.subdevice_modes.push_back({2, {640, 480}, pf_yuy2, 30, c.intrinsicsThird[1], {c.modesThird[1][0] }, {0}});
        info.subdevice_modes.push_back({2, {640, 480}, pf_yuy2, 15, c.intrinsicsThird[1], {c.modesThird[1][0] }, {0}});
        info.subdevice_modes.push_back({2, {1280, 720}, pf_yuy2, 30, scale_intrinsics(c.intrinsicsThird[0], 1280, 720), { c.modesThird[0][1]}, {0}});
        info.subdevice_modes.push_back({2, {1280, 720}, pf_yuy2, 15, scale_intrinsics(c.intrinsicsThird[0], 1280, 720), { c.modesThird[0][1]}, {0}});

        info.subdevice_modes.push_back({2, {1920, 1080}, pf_yuy2, 30, c.intrinsicsThird[0], {c.modesThird[0][0]}, {0}});
        info.subdevice_modes.push_back({2, {1920, 1080}, pf_yuy2, 15, c.intrinsicsThird[0], {c.modesThird[0][0]}, {0}});
>>>>>>> c36d6f33

        // Set up interstream rules for left/right/z images
        for(auto ir : {RS_STREAM_INFRARED, RS_STREAM_INFRARED2})
        {
            info.interstream_rules.push_back({RS_STREAM_DEPTH, ir, &stream_request::width, 0, 12});
            info.interstream_rules.push_back({RS_STREAM_DEPTH, ir, &stream_request::height, 0, 12});
            info.interstream_rules.push_back({RS_STREAM_DEPTH, ir, &stream_request::fps, 0, 0});
        }

        info.presets[RS_STREAM_INFRARED][RS_PRESET_BEST_QUALITY] = {true, 480, 360, RS_FORMAT_Y8,   60};
        info.presets[RS_STREAM_DEPTH   ][RS_PRESET_BEST_QUALITY] = {true, 480, 360, RS_FORMAT_Z16,  60};
        info.presets[RS_STREAM_COLOR   ][RS_PRESET_BEST_QUALITY] = {true, 640, 480, RS_FORMAT_RGB8, 60};

        info.presets[RS_STREAM_INFRARED][RS_PRESET_LARGEST_IMAGE] = {true, 640,   480, RS_FORMAT_Y8,   60};
        info.presets[RS_STREAM_DEPTH   ][RS_PRESET_LARGEST_IMAGE] = {true, 640,   480, RS_FORMAT_Z16,  60};
        info.presets[RS_STREAM_COLOR   ][RS_PRESET_LARGEST_IMAGE] = {true, 1920, 1080, RS_FORMAT_RGB8, 30};

        info.presets[RS_STREAM_INFRARED][RS_PRESET_HIGHEST_FRAMERATE] = {true, 320, 240, RS_FORMAT_Y8,   60};
        info.presets[RS_STREAM_DEPTH   ][RS_PRESET_HIGHEST_FRAMERATE] = {true, 320, 240, RS_FORMAT_Z16,  60};
        info.presets[RS_STREAM_COLOR   ][RS_PRESET_HIGHEST_FRAMERATE] = {true, 640, 480, RS_FORMAT_RGB8, 60};

        for(int i=0; i<RS_PRESET_COUNT; ++i)
            info.presets[RS_STREAM_INFRARED2][i] = info.presets[RS_STREAM_INFRARED][i];

<<<<<<< HEAD
		info.options = {
			{RS_OPTION_R200_LR_AUTO_EXPOSURE_ENABLED,                   0, 1,           1},
			{RS_OPTION_R200_EMITTER_ENABLED,                            0, 1,           1},
			{RS_OPTION_R200_DEPTH_UNITS,                                1, INT_MAX,     1}, // What is the real range?
			{RS_OPTION_R200_DEPTH_CLAMP_MIN,                            0, USHRT_MAX,   1},
			{RS_OPTION_R200_DEPTH_CLAMP_MAX,                            0, USHRT_MAX,   1},
			{RS_OPTION_R200_DISPARITY_MULTIPLIER,                       1, 1000,        1},
			{RS_OPTION_R200_DISPARITY_SHIFT,                            0, 0,           1},

			{RS_OPTION_R200_AUTO_EXPOSURE_MEAN_INTENSITY_SET_POINT,     0, 4095,        0},
			{RS_OPTION_R200_AUTO_EXPOSURE_BRIGHT_RATIO_SET_POINT,       0, 1,           0},
			{RS_OPTION_R200_AUTO_EXPOSURE_KP_GAIN,                      0, 1000,        0},
			{RS_OPTION_R200_AUTO_EXPOSURE_KP_EXPOSURE,                  0, 1000,        0},
			{RS_OPTION_R200_AUTO_EXPOSURE_KP_DARK_THRESHOLD,            0, 1000,        0},
			{RS_OPTION_R200_AUTO_EXPOSURE_TOP_EDGE,                     0, USHRT_MAX,   1},
			{RS_OPTION_R200_AUTO_EXPOSURE_BOTTOM_EDGE,                  0, USHRT_MAX,   1},
			{RS_OPTION_R200_AUTO_EXPOSURE_LEFT_EDGE,                    0, USHRT_MAX,   1},
			{RS_OPTION_R200_AUTO_EXPOSURE_RIGHT_EDGE,                   0, USHRT_MAX,   1},

			{RS_OPTION_R200_DEPTH_CONTROL_ESTIMATE_MEDIAN_DECREMENT,    0, 0xFF,        1},
			{RS_OPTION_R200_DEPTH_CONTROL_ESTIMATE_MEDIAN_INCREMENT,    0, 0xFF,        1},
			{RS_OPTION_R200_DEPTH_CONTROL_MEDIAN_THRESHOLD,             0, 0x3FF,       1},
			{RS_OPTION_R200_DEPTH_CONTROL_SCORE_MINIMUM_THRESHOLD,      0, 0x3FF,       1},
			{RS_OPTION_R200_DEPTH_CONTROL_SCORE_MAXIMUM_THRESHOLD,      0, 0x3FF,       1},
			{RS_OPTION_R200_DEPTH_CONTROL_TEXTURE_COUNT_THRESHOLD,      0, 0x1F,        1},
			{RS_OPTION_R200_DEPTH_CONTROL_TEXTURE_DIFFERENCE_THRESHOLD, 0, 0x3FF,       1},
			{RS_OPTION_R200_DEPTH_CONTROL_SECOND_PEAK_THRESHOLD,        0, 0x3FF,       1},
			{RS_OPTION_R200_DEPTH_CONTROL_NEIGHBOR_THRESHOLD,           0, 0x3FF,       1},
			{RS_OPTION_R200_DEPTH_CONTROL_LR_THRESHOLD,                 0, 0x7FF,       1},
		};
=======
        info.options = {
            {RS_OPTION_R200_LR_AUTO_EXPOSURE_ENABLED,                   0, 1,           1},
            {RS_OPTION_R200_EMITTER_ENABLED,                            0, 1,           1},
            {RS_OPTION_R200_DEPTH_UNITS,                                1, INT_MAX,     1}, // What is the real range?
            {RS_OPTION_R200_DEPTH_CLAMP_MIN,                            0, USHRT_MAX,   1},
            {RS_OPTION_R200_DEPTH_CLAMP_MAX,                            0, USHRT_MAX,   1},
            {RS_OPTION_R200_DISPARITY_MULTIPLIER,                       1, 1000,        1},
            {RS_OPTION_R200_DISPARITY_SHIFT,                            0, 0,           1},

            {RS_OPTION_R200_AUTO_EXPOSURE_MEAN_INTENSITY_SET_POINT,     0, 4095,        0},
            {RS_OPTION_R200_AUTO_EXPOSURE_BRIGHT_RATIO_SET_POINT,       0, 1,           0},
            {RS_OPTION_R200_AUTO_EXPOSURE_KP_GAIN,                      0, 1000,        0},
            {RS_OPTION_R200_AUTO_EXPOSURE_KP_EXPOSURE,                  0, 1000,        0},
            {RS_OPTION_R200_AUTO_EXPOSURE_KP_DARK_THRESHOLD,            0, 1000,        0},
            {RS_OPTION_R200_AUTO_EXPOSURE_TOP_EDGE,                     0, USHRT_MAX,   1},
            {RS_OPTION_R200_AUTO_EXPOSURE_BOTTOM_EDGE,                  0, USHRT_MAX,   1},
            {RS_OPTION_R200_AUTO_EXPOSURE_LEFT_EDGE,                    0, USHRT_MAX,   1},
            {RS_OPTION_R200_AUTO_EXPOSURE_RIGHT_EDGE,                   0, USHRT_MAX,   1},

            {RS_OPTION_R200_DEPTH_CONTROL_ESTIMATE_MEDIAN_DECREMENT,    0, 0xFF,        1},
            {RS_OPTION_R200_DEPTH_CONTROL_ESTIMATE_MEDIAN_INCREMENT,    0, 0xFF,        1},
            {RS_OPTION_R200_DEPTH_CONTROL_MEDIAN_THRESHOLD,             0, 0x3FF,       1},
            {RS_OPTION_R200_DEPTH_CONTROL_SCORE_MINIMUM_THRESHOLD,      0, 0x3FF,       1},
            {RS_OPTION_R200_DEPTH_CONTROL_SCORE_MAXIMUM_THRESHOLD,      0, 0x3FF,       1},
            {RS_OPTION_R200_DEPTH_CONTROL_TEXTURE_COUNT_THRESHOLD,      0, 0x1F,        1},
            {RS_OPTION_R200_DEPTH_CONTROL_TEXTURE_DIFFERENCE_THRESHOLD, 0, 0x3FF,       1},
            {RS_OPTION_R200_DEPTH_CONTROL_SECOND_PEAK_THRESHOLD,        0, 0x3FF,       1},
            {RS_OPTION_R200_DEPTH_CONTROL_NEIGHBOR_THRESHOLD,           0, 0x3FF,       1},
            {RS_OPTION_R200_DEPTH_CONTROL_LR_THRESHOLD,                 0, 0x7FF,       1},
        };
>>>>>>> c36d6f33

        // We select the depth/left infrared camera's viewpoint to be the origin
        info.stream_poses[RS_STREAM_DEPTH] = {{{1,0,0},{0,1,0},{0,0,1}},{0,0,0}};
        info.stream_poses[RS_STREAM_INFRARED] = {{{1,0,0},{0,1,0},{0,0,1}},{0,0,0}};

        // The right infrared camera is offset along the +x axis by the baseline (B)
        info.stream_poses[RS_STREAM_INFRARED2] = {{{1, 0, 0}, {0, 1, 0}, {0, 0, 1}}, {c.B * 0.001f, 0, 0}}; // Sterling comment

        // The transformation between the depth camera and third camera is described by a translation vector (T), followed by rotation matrix (Rthird)
<<<<<<< HEAD
        for(int i=0; i<3; ++i) for(int j=0; j<3; ++j) 
			info.stream_poses[RS_STREAM_COLOR].orientation(i,j) = c.Rthird[i*3+j];
        for(int i=0; i<3; ++i) 
=======
        for(int i=0; i<3; ++i) for(int j=0; j<3; ++j)
            info.stream_poses[RS_STREAM_COLOR].orientation(i,j) = c.Rthird[i*3+j];
        for(int i=0; i<3; ++i)
>>>>>>> c36d6f33
            info.stream_poses[RS_STREAM_COLOR].position[i] = c.T[i] * 0.001f;

        // Our position is added AFTER orientation is applied, not before, so we must multiply Rthird * T to compute it
        info.stream_poses[RS_STREAM_COLOR].position = info.stream_poses[RS_STREAM_COLOR].orientation * info.stream_poses[RS_STREAM_COLOR].position;
        info.nominal_depth_scale = 0.001f;
        info.serial = std::to_string(c.serial_number);
        info.firmware_version = r200::read_firmware_version(*device);

        // On LibUVC backends, the R200 should use four transfer buffers
        info.num_libuvc_transfer_buffers = 4;
        return std::make_shared<r200_camera>(device, info);
    }

    bool r200_camera::is_disparity_mode_enabled() const
    {
        auto & depth = get_stream_interface(RS_STREAM_DEPTH);
        return depth.is_enabled() && depth.get_format() == RS_FORMAT_DISPARITY16;
    }

    void r200_camera::on_update_depth_units(uint32_t units)
    {
        if(is_disparity_mode_enabled()) return;
        config.depth_scale = (float)units / 1000000; // Convert from micrometers to meters
    }

    void r200_camera::on_update_disparity_multiplier(double multiplier)
    {
        if(!is_disparity_mode_enabled()) return;
        auto & depth = get_stream_interface(RS_STREAM_DEPTH);
        float baseline = get_stream_interface(RS_STREAM_INFRARED2).get_extrinsics_to(depth).translation[0];
        config.depth_scale = static_cast<float>(depth.get_intrinsics().fx * baseline * multiplier);
    }

    void r200_camera::set_options(const rs_option options[], int count, const double values[])
    {
        auto & dev = get_device();
        auto minmax_writer = make_struct_interface<r200::range    >([&dev]() { return r200::get_min_max_depth(dev);           }, [&dev](r200::range     v) { r200::set_min_max_depth(dev,v);           });
        auto disp_writer   = make_struct_interface<r200::disp_mode>([&dev]() { return r200::get_disparity_mode(dev);          }, [&dev](r200::disp_mode v) { r200::set_disparity_mode(dev,v);          });
        auto ae_writer     = make_struct_interface<r200::ae_params>([&dev]() { return r200::get_lr_auto_exposure_params(dev); }, [&dev](r200::ae_params v) { r200::set_lr_auto_exposure_params(dev,v); });
        auto dc_writer     = make_struct_interface<r200::dc_params>([&dev]() { return r200::get_depth_params(dev);            }, [&dev](r200::dc_params v) { r200::set_depth_params(dev,v);            });

        for(int i=0; i<count; ++i)
        {
            if(uvc::is_pu_control(options[i]))
            {
                uvc::set_pu_control_with_retry(get_device(), 2, options[i], static_cast<int>(values[i]));
                continue;
            }

            switch(options[i])
            {
            case RS_OPTION_R200_LR_AUTO_EXPOSURE_ENABLED:                   r200::set_lr_exposure_mode(get_device(), static_cast<uint8_t>(values[i])); break;
            case RS_OPTION_R200_LR_GAIN:                                    r200::set_lr_gain(get_device(), {get_lr_framerate(), static_cast<uint32_t>(values[i])}); break; // TODO: May need to set this on start if framerate changes
            case RS_OPTION_R200_LR_EXPOSURE:                                r200::set_lr_exposure(get_device(), {get_lr_framerate(), static_cast<uint32_t>(values[i])}); break; // TODO: May need to set this on start if framerate changes
            case RS_OPTION_R200_EMITTER_ENABLED:                            r200::set_emitter_state(get_device(), !!values[i]); break;
            case RS_OPTION_R200_DEPTH_UNITS:                                r200::set_depth_units(get_device(), static_cast<uint32_t>(values[i]));
                on_update_depth_units(static_cast<uint32_t>(values[i])); break;

            case RS_OPTION_R200_DEPTH_CLAMP_MIN:                            minmax_writer.set(&r200::range::min, values[i]); break;
            case RS_OPTION_R200_DEPTH_CLAMP_MAX:                            minmax_writer.set(&r200::range::max, values[i]); break;

            case RS_OPTION_R200_DISPARITY_MULTIPLIER:                       disp_writer.set(&r200::disp_mode::disparity_multiplier, values[i]); break;
            case RS_OPTION_R200_DISPARITY_SHIFT:                            r200::set_disparity_shift(get_device(), static_cast<uint32_t>(values[i])); break;

            case RS_OPTION_R200_AUTO_EXPOSURE_MEAN_INTENSITY_SET_POINT:     ae_writer.set(&r200::ae_params::mean_intensity_set_point, values[i]); break;
            case RS_OPTION_R200_AUTO_EXPOSURE_BRIGHT_RATIO_SET_POINT:       ae_writer.set(&r200::ae_params::bright_ratio_set_point,   values[i]); break;
            case RS_OPTION_R200_AUTO_EXPOSURE_KP_GAIN:                      ae_writer.set(&r200::ae_params::kp_gain,                  values[i]); break;
            case RS_OPTION_R200_AUTO_EXPOSURE_KP_EXPOSURE:                  ae_writer.set(&r200::ae_params::kp_exposure,              values[i]); break;
            case RS_OPTION_R200_AUTO_EXPOSURE_KP_DARK_THRESHOLD:            ae_writer.set(&r200::ae_params::kp_dark_threshold,        values[i]); break;
            case RS_OPTION_R200_AUTO_EXPOSURE_TOP_EDGE:                     ae_writer.set(&r200::ae_params::exposure_top_edge,        values[i]); break;
            case RS_OPTION_R200_AUTO_EXPOSURE_BOTTOM_EDGE:                  ae_writer.set(&r200::ae_params::exposure_bottom_edge,     values[i]); break;
            case RS_OPTION_R200_AUTO_EXPOSURE_LEFT_EDGE:                    ae_writer.set(&r200::ae_params::exposure_left_edge,       values[i]); break;
            case RS_OPTION_R200_AUTO_EXPOSURE_RIGHT_EDGE:                   ae_writer.set(&r200::ae_params::exposure_right_edge,      values[i]); break;

            case RS_OPTION_R200_DEPTH_CONTROL_ESTIMATE_MEDIAN_DECREMENT:    dc_writer.set(&r200::dc_params::robbins_munroe_minus_inc, values[i]); break;
            case RS_OPTION_R200_DEPTH_CONTROL_ESTIMATE_MEDIAN_INCREMENT:    dc_writer.set(&r200::dc_params::robbins_munroe_plus_inc,  values[i]); break;
            case RS_OPTION_R200_DEPTH_CONTROL_MEDIAN_THRESHOLD:             dc_writer.set(&r200::dc_params::median_thresh,            values[i]); break;
            case RS_OPTION_R200_DEPTH_CONTROL_SCORE_MINIMUM_THRESHOLD:      dc_writer.set(&r200::dc_params::score_min_thresh,         values[i]); break;
            case RS_OPTION_R200_DEPTH_CONTROL_SCORE_MAXIMUM_THRESHOLD:      dc_writer.set(&r200::dc_params::score_max_thresh,         values[i]); break;
            case RS_OPTION_R200_DEPTH_CONTROL_TEXTURE_COUNT_THRESHOLD:      dc_writer.set(&r200::dc_params::texture_count_thresh,     values[i]); break;
            case RS_OPTION_R200_DEPTH_CONTROL_TEXTURE_DIFFERENCE_THRESHOLD: dc_writer.set(&r200::dc_params::texture_diff_thresh,      values[i]); break;
            case RS_OPTION_R200_DEPTH_CONTROL_SECOND_PEAK_THRESHOLD:        dc_writer.set(&r200::dc_params::second_peak_thresh,       values[i]); break;
            case RS_OPTION_R200_DEPTH_CONTROL_NEIGHBOR_THRESHOLD:           dc_writer.set(&r200::dc_params::neighbor_thresh,          values[i]); break;
            case RS_OPTION_R200_DEPTH_CONTROL_LR_THRESHOLD:                 dc_writer.set(&r200::dc_params::lr_thresh,                values[i]); break;

            default: LOG_WARNING("Cannot set " << options[i] << " to " << values[i] << " on " << get_name()); break;
            }
        }

        minmax_writer.commit();
        disp_writer.commit();
        if(disp_writer.active) on_update_disparity_multiplier(disp_writer.struct_.disparity_multiplier);
        ae_writer.commit();
        dc_writer.commit();
    }

    std::shared_ptr<rs_device> make_r200_device(std::shared_ptr<uvc::device> device)
    {
        LOG_INFO("Connecting to Intel RealSense R200");

        static_device_info info;
        info.name = {"Intel RealSense R200"};
        auto c = r200::read_camera_info(*device);
        info.subdevice_modes.push_back({ 2, { 1920, 1080 }, pf_rw10, 30, c.intrinsicsThird[0], { c.modesThird[0][0] }, { 0 } });

        return make_device(device, info, c);
    }

    std::shared_ptr<rs_device> make_lr200_device(std::shared_ptr<uvc::device> device)
    {
        LOG_INFO("Connecting to Intel RealSense LR200");

        static_device_info info;
        info.name = { "Intel RealSense LR200" };
        auto c = r200::read_camera_info(*device);
        info.subdevice_modes.push_back({ 2, { 1920, 1080 }, pf_rw16, 30, c.intrinsicsThird[0], { c.modesThird[0][0] }, { 0 } });

        return make_device(device, info, c);
    }

    std::shared_ptr<rs_device> make_zr300_device(std::shared_ptr<uvc::device> device)
    {
        LOG_INFO("Connecting to Intel RealSense ZR300");

        static_device_info info;
        info.name = { "Intel RealSense ZR300" };
        auto c = r200::read_camera_info(*device);
        info.subdevice_modes.push_back({ 2, { 1920, 1080 }, pf_rw16, 30, c.intrinsicsThird[0], { c.modesThird[0][0] }, { 0 } });

        return make_device(device, info, c);
    }

    void r200_camera::get_options(const rs_option options[], int count, double values[])
    {
        auto & dev = get_device();
        auto minmax_reader = make_struct_interface<r200::range    >([&dev]() { return r200::get_min_max_depth(dev);           }, [&dev](r200::range     v) { r200::set_min_max_depth(dev,v);           });
        auto disp_reader   = make_struct_interface<r200::disp_mode>([&dev]() { return r200::get_disparity_mode(dev);          }, [&dev](r200::disp_mode v) { r200::set_disparity_mode(dev,v);          });
        auto ae_reader     = make_struct_interface<r200::ae_params>([&dev]() { return r200::get_lr_auto_exposure_params(dev); }, [&dev](r200::ae_params v) { r200::set_lr_auto_exposure_params(dev,v); });
        auto dc_reader     = make_struct_interface<r200::dc_params>([&dev]() { return r200::get_depth_params(dev);            }, [&dev](r200::dc_params v) { r200::set_depth_params(dev,v);            }); 

        for(int i=0; i<count; ++i)
        {
            if(uvc::is_pu_control(options[i]))
            {
                values[i] = uvc::get_pu_control(get_device(), 2, options[i]);
                continue;
            }

            switch(options[i])
            {
            case RS_OPTION_R200_LR_AUTO_EXPOSURE_ENABLED:                   values[i] = r200::get_lr_exposure_mode(get_device()); break;
            
            case RS_OPTION_R200_LR_GAIN: // Gain is framerate dependent
                r200::set_lr_gain_discovery(get_device(), {get_lr_framerate()});
                values[i] = r200::get_lr_gain(get_device()).value;
                break;
            case RS_OPTION_R200_LR_EXPOSURE: // Exposure is framerate dependent
                r200::set_lr_exposure_discovery(get_device(), {get_lr_framerate()});
                values[i] = r200::get_lr_exposure(get_device()).value;
                break;
            case RS_OPTION_R200_EMITTER_ENABLED:
                values[i] = r200::get_emitter_state(get_device(), is_capturing(), get_stream_interface(RS_STREAM_DEPTH).is_enabled());
                break;

            case RS_OPTION_R200_DEPTH_UNITS:                                values[i] = r200::get_depth_units(get_device());  break;

            case RS_OPTION_R200_DEPTH_CLAMP_MIN:                            values[i] = minmax_reader.get(&r200::range::min); break;
            case RS_OPTION_R200_DEPTH_CLAMP_MAX:                            values[i] = minmax_reader.get(&r200::range::max); break;

            case RS_OPTION_R200_DISPARITY_MULTIPLIER:                       values[i] = disp_reader.get(&r200::disp_mode::disparity_multiplier); break;
            case RS_OPTION_R200_DISPARITY_SHIFT:                            values[i] = r200::get_disparity_shift(get_device()); break;

            case RS_OPTION_R200_AUTO_EXPOSURE_MEAN_INTENSITY_SET_POINT:     values[i] = ae_reader.get(&r200::ae_params::mean_intensity_set_point); break;
            case RS_OPTION_R200_AUTO_EXPOSURE_BRIGHT_RATIO_SET_POINT:       values[i] = ae_reader.get(&r200::ae_params::bright_ratio_set_point  ); break;
            case RS_OPTION_R200_AUTO_EXPOSURE_KP_GAIN:                      values[i] = ae_reader.get(&r200::ae_params::kp_gain                 ); break;
            case RS_OPTION_R200_AUTO_EXPOSURE_KP_EXPOSURE:                  values[i] = ae_reader.get(&r200::ae_params::kp_exposure             ); break;
            case RS_OPTION_R200_AUTO_EXPOSURE_KP_DARK_THRESHOLD:            values[i] = ae_reader.get(&r200::ae_params::kp_dark_threshold       ); break;
            case RS_OPTION_R200_AUTO_EXPOSURE_TOP_EDGE:                     values[i] = ae_reader.get(&r200::ae_params::exposure_top_edge       ); break;
            case RS_OPTION_R200_AUTO_EXPOSURE_BOTTOM_EDGE:                  values[i] = ae_reader.get(&r200::ae_params::exposure_bottom_edge    ); break;
            case RS_OPTION_R200_AUTO_EXPOSURE_LEFT_EDGE:                    values[i] = ae_reader.get(&r200::ae_params::exposure_left_edge      ); break;
            case RS_OPTION_R200_AUTO_EXPOSURE_RIGHT_EDGE:                   values[i] = ae_reader.get(&r200::ae_params::exposure_right_edge     ); break;

            case RS_OPTION_R200_DEPTH_CONTROL_ESTIMATE_MEDIAN_DECREMENT:    values[i] = dc_reader.get(&r200::dc_params::robbins_munroe_minus_inc); break;
            case RS_OPTION_R200_DEPTH_CONTROL_ESTIMATE_MEDIAN_INCREMENT:    values[i] = dc_reader.get(&r200::dc_params::robbins_munroe_plus_inc ); break;
            case RS_OPTION_R200_DEPTH_CONTROL_MEDIAN_THRESHOLD:             values[i] = dc_reader.get(&r200::dc_params::median_thresh           ); break;
            case RS_OPTION_R200_DEPTH_CONTROL_SCORE_MINIMUM_THRESHOLD:      values[i] = dc_reader.get(&r200::dc_params::score_min_thresh        ); break;
            case RS_OPTION_R200_DEPTH_CONTROL_SCORE_MAXIMUM_THRESHOLD:      values[i] = dc_reader.get(&r200::dc_params::score_max_thresh        ); break;
            case RS_OPTION_R200_DEPTH_CONTROL_TEXTURE_COUNT_THRESHOLD:      values[i] = dc_reader.get(&r200::dc_params::texture_count_thresh    ); break;
            case RS_OPTION_R200_DEPTH_CONTROL_TEXTURE_DIFFERENCE_THRESHOLD: values[i] = dc_reader.get(&r200::dc_params::texture_diff_thresh     ); break;
            case RS_OPTION_R200_DEPTH_CONTROL_SECOND_PEAK_THRESHOLD:        values[i] = dc_reader.get(&r200::dc_params::second_peak_thresh      ); break;
            case RS_OPTION_R200_DEPTH_CONTROL_NEIGHBOR_THRESHOLD:           values[i] = dc_reader.get(&r200::dc_params::neighbor_thresh         ); break;
            case RS_OPTION_R200_DEPTH_CONTROL_LR_THRESHOLD:                 values[i] = dc_reader.get(&r200::dc_params::lr_thresh               ); break;

            default: LOG_WARNING("Cannot get " << options[i] << " on " << get_name()); break;
            }
        }
    }

    void r200_camera::on_before_start(const std::vector<subdevice_mode_selection> & selected_modes)
    {
        rs_option depth_units_option = RS_OPTION_R200_DEPTH_UNITS;
        double depth_units;

        uint8_t streamIntent = 0;
        for(const auto & m : selected_modes)
        {
            switch(m.mode.subdevice)
            {
            case 0: streamIntent |= r200::STATUS_BIT_LR_STREAMING; break;
            case 2: streamIntent |= r200::STATUS_BIT_WEB_STREAMING; break;
            case 1: 
                streamIntent |= r200::STATUS_BIT_Z_STREAMING; 
                auto dm = r200::get_disparity_mode(get_device());
                switch(m.get_format(RS_STREAM_DEPTH))
                {
                default: throw std::logic_error("unsupported R200 depth format");
                case RS_FORMAT_Z16: 
                    dm.is_disparity_enabled = 0;
                    get_options(&depth_units_option, 1, &depth_units);
                    on_update_depth_units(static_cast<int>(depth_units));
                    break;
                case RS_FORMAT_DISPARITY16: 
                    dm.is_disparity_enabled = 1;
                    on_update_disparity_multiplier(static_cast<float>(dm.disparity_multiplier));
                    break;
                }
                r200::set_disparity_mode(get_device(), dm);
                break;
            }
        }
        r200::set_stream_intent(get_device(), streamIntent);
    }

    rs_stream r200_camera::select_key_stream(const std::vector<rsimpl::subdevice_mode_selection> & selected_modes)
    {
        // When all streams are enabled at an identical framerate, R200 images are delivered in the order: Z -> Third -> L/R
        // To maximize the chance of being able to deliver coherent framesets, we want to wait on the latest image coming from
        // a stream running at the fastest framerate.
        int fps[RS_STREAM_NATIVE_COUNT] = {}, max_fps = 0;
        for(const auto & m : selected_modes)
        {
            for(const auto & output : m.get_outputs())
            {
                fps[output.first] = m.mode.fps;
                max_fps = std::max(max_fps, m.mode.fps);
            }
        }

        // Select the "latest arriving" stream which is running at the fastest framerate
        for(auto s : {RS_STREAM_COLOR, RS_STREAM_INFRARED2, RS_STREAM_INFRARED})
        {
            if(fps[s] == max_fps) return s;
        }
        return RS_STREAM_DEPTH;
    }

    uint32_t r200_camera::get_lr_framerate() const
    {
        for(auto s : {RS_STREAM_DEPTH, RS_STREAM_INFRARED, RS_STREAM_INFRARED2})
        {
            auto & stream = get_stream_interface(s);
            if(stream.is_enabled()) return static_cast<uint32_t>(stream.get_framerate());
        }
        return 30; // If no streams have yet been enabled, return the minimum possible left/right framerate, to allow the maximum possible exposure range
    }

    /*void r200_camera::set_xu_option(rs_option option, int value)
    {
        if(is_capturing())
        {
            switch(option)
            {
            case RS_OPTION_R200_DEPTH_UNITS:
            case RS_OPTION_R200_DEPTH_CLAMP_MIN:
            case RS_OPTION_R200_DEPTH_CLAMP_MAX:
            case RS_OPTION_R200_DISPARITY_MULTIPLIER:
            case RS_OPTION_R200_DISPARITY_SHIFT:
                throw std::runtime_error("cannot set this option after rs_start_capture(...)");
            }
        }
    }*/
    
    bool r200_camera::supports_option(rs_option option) const
    {
        // We have special logic to implement LR gain and exposure, so they do not belong to the standard option list
        return option == RS_OPTION_R200_LR_GAIN || option == RS_OPTION_R200_LR_EXPOSURE || rs_device::supports_option(option);
    }

    void r200_camera::get_option_range(rs_option option, double & min, double & max, double & step, double & def)
    {
        // Gain min/max is framerate dependent
        if(option == RS_OPTION_R200_LR_GAIN)
        {
            r200::set_lr_gain_discovery(get_device(), {get_lr_framerate()});
            auto disc = r200::get_lr_gain_discovery(get_device());
            min = disc.min;
            max = disc.max;
            step = 1;
            def = disc.default_value;
            return;
        }

        // Exposure min/max is framerate dependent
        if(option == RS_OPTION_R200_LR_EXPOSURE)
        {
            r200::set_lr_exposure_discovery(get_device(), {get_lr_framerate()});
            auto disc = r200::get_lr_exposure_discovery(get_device());
            min = disc.min;
            max = disc.max;
            step = 1;
            def = disc.default_value;
            return;
        }

        // Default to parent implementation
        rs_device::get_option_range(option, min, max, step, def);
    }

    // All R200 images which are not in YUY2 format contain an extra row of pixels, called the "dinghy", which contains useful information
    const r200::Dinghy & get_dinghy(const subdevice_mode & mode, const void * frame)
    {
        return *reinterpret_cast<const r200::Dinghy *>(reinterpret_cast<const uint8_t *>(frame) + mode.pf.get_image_size(mode.native_dims.x, mode.native_dims.y-1));
    }

    class dinghy_timestamp_reader : public frame_timestamp_reader
    {
        int max_fps;
    public:
        dinghy_timestamp_reader(int max_fps) : max_fps(max_fps) {}

        bool validate_frame(const subdevice_mode & mode, const void * frame) const override 
        { 
            // No dinghy available on YUY2 images
            if(mode.pf.fourcc == pf_yuy2.fourcc) return true;

            // Check magic number for all subdevices
            auto & dinghy = get_dinghy(mode, frame);
            const uint32_t magic_numbers[] = {0x08070605, 0x04030201, 0x8A8B8C8D};
            if(dinghy.magicNumber != magic_numbers[mode.subdevice])
            {
                LOG_WARNING("Subdevice " << mode.subdevice << " bad magic number 0x" << std::hex << dinghy.magicNumber);
                return false;
            }

            // Check frame status for left/right/Z subdevices only
            if(dinghy.frameStatus != 0 && mode.subdevice != 2)
            {
                LOG_WARNING("Subdevice " << mode.subdevice << " frame status 0x" << std::hex << dinghy.frameStatus);
                return false;
            }

            // Check VDF error status for all subdevices
            if(dinghy.VDFerrorStatus != 0)
            {
                LOG_WARNING("Subdevice " << mode.subdevice << " VDF error status 0x" << std::hex << dinghy.VDFerrorStatus);
                return false;
            }

            // Check CAM module status for left/right subdevice only
            if (dinghy.CAMmoduleStatus != 0 && mode.subdevice == 0)
            {
                LOG_WARNING("Subdevice " << mode.subdevice << " CAM module status 0x" << std::hex << dinghy.CAMmoduleStatus);
                return false;
            }        
            
            // TODO: Check for missing or duplicate frame numbers
            return true;
        }

        int get_frame_timestamp(const subdevice_mode & mode, const void * frame) override 
        { 
            int frame_number = 0;
            if(mode.pf.fourcc == pf_yuy2.fourcc)
            {
                // YUY2 images encode the frame number in the low order bits of the final 32 bytes of the image
                auto data = reinterpret_cast<const uint8_t *>(frame) + ((mode.native_dims.x * mode.native_dims.y) - 32) * 2;
                for(int i = 0; i < 32; ++i)
                {
                    frame_number |= ((*data & 1) << (i & 1 ? 32 - i : 30 - i));
                    data += 2;
                }
            }
            else frame_number = get_dinghy(mode, frame).frameCount; // All other formats can use the frame number in the dinghy row
            return frame_number * 1000 / max_fps;
        }
    };

    class serial_timestamp_generator : public frame_timestamp_reader
    {
        int fps, serial_frame_number;
    public:
        serial_timestamp_generator(int fps) : fps(fps), serial_frame_number() {}

        bool validate_frame(const subdevice_mode & mode, const void * frame) const override { return true; }
        int get_frame_timestamp(const subdevice_mode &, const void *) override 
        { 
            ++serial_frame_number;
            return serial_frame_number * 1000 / fps;
        }
    };

    std::shared_ptr<frame_timestamp_reader> r200_camera::create_frame_timestamp_reader() const
    {
        // If left, right, or Z streams are enabled, convert frame numbers to millisecond timestamps based on LRZ framerate
        for(auto s : {RS_STREAM_DEPTH, RS_STREAM_INFRARED, RS_STREAM_INFRARED2})
        {
            auto & si = get_stream_interface(s);
            if(si.is_enabled()) return std::make_shared<dinghy_timestamp_reader>(si.get_framerate());
        }

        // If only color stream is enabled, generate serial frame timestamps (no HW frame numbers available)
        auto & si = get_stream_interface(RS_STREAM_COLOR);
        if(si.is_enabled()) return std::make_shared<serial_timestamp_generator>(si.get_framerate());

        // No streams enabled, so no need for a timestamp converter
        return nullptr;
    }
}<|MERGE_RESOLUTION|>--- conflicted
+++ resolved
@@ -13,6 +13,7 @@
 {
     r200_camera::r200_camera(std::shared_ptr<uvc::device> device, const static_device_info & info) : rs_device(device, info)
     {
+        rs_option opt[] = {RS_OPTION_R200_DEPTH_UNITS};
         rs_option opt[] = {RS_OPTION_R200_DEPTH_UNITS};
         double units;
         get_options(opt, 1, &units);
@@ -37,7 +38,6 @@
             // Subdevice 0 can provide left/right infrared via four pixel formats, in three resolutions, which can either be uncropped or cropped to match Z
             for(auto pf : {pf_y8, pf_y8i, pf_y16, pf_y12i})
             {
-<<<<<<< HEAD
                 info.subdevice_modes.push_back({0, {640, 481}, pf, fps, c.modesLR[0], {}, { -6}});  
                 info.subdevice_modes.push_back({0, {640, 373}, pf, fps, c.modesLR[1], {}, { -6}});  
                 info.subdevice_modes.push_back({0, {640, 254}, pf, fps, c.modesLR[2], {}, { -6}});  
@@ -61,31 +61,6 @@
 
         info.subdevice_modes.push_back({ 2, { 1920, 1080 }, pf_yuy2, 30, c.intrinsicsThird[0], { c.modesThird[0][0] }, { 0 } });
         info.subdevice_modes.push_back({ 2, { 1920, 1080 }, pf_yuy2, 15, c.intrinsicsThird[0], { c.modesThird[0][0] }, { 0 } });        
-=======
-                info.subdevice_modes.push_back({0, {640, 481}, pf, fps, c.modesLR[0], {}, {-6}});
-                info.subdevice_modes.push_back({0, {640, 373}, pf, fps, c.modesLR[1], {}, {-6}});
-                info.subdevice_modes.push_back({0, {640, 254}, pf, fps, c.modesLR[2], {}, {-6}});
-            }
-
-            // Subdevice 1 can provide depth, in three resolutions, which can either be unpadded or padded to match left/right
-            info.subdevice_modes.push_back({1, {628, 469}, pf_z16, fps, pad_crop_intrinsics(c.modesLR[0], -6), {}, {0}});
-            info.subdevice_modes.push_back({1, {628, 361}, pf_z16, fps, pad_crop_intrinsics(c.modesLR[1], -6), {}, {0}});
-            info.subdevice_modes.push_back({1, {628, 242}, pf_z16, fps, pad_crop_intrinsics(c.modesLR[2], -6), {}, {0}});
-        }
-
-        // Subdevice 2 can provide color, in several formats and framerates
-        info.subdevice_modes.push_back({2, {320, 240}, pf_yuy2, 60, scale_intrinsics(c.intrinsicsThird[1], 320, 240), {c.modesThird[1][1] }, {0}});
-        info.subdevice_modes.push_back({2, {320, 240}, pf_yuy2, 30, scale_intrinsics(c.intrinsicsThird[1], 320, 240), {c.modesThird[1][1] }, {0}});
-        info.subdevice_modes.push_back({2, {320, 240}, pf_yuy2, 15, scale_intrinsics(c.intrinsicsThird[1], 320, 240), {c.modesThird[1][1] }, {0}});
-        info.subdevice_modes.push_back({2, {640, 480}, pf_yuy2, 60, c.intrinsicsThird[1], {c.modesThird[1][0] }, {0}});
-        info.subdevice_modes.push_back({2, {640, 480}, pf_yuy2, 30, c.intrinsicsThird[1], {c.modesThird[1][0] }, {0}});
-        info.subdevice_modes.push_back({2, {640, 480}, pf_yuy2, 15, c.intrinsicsThird[1], {c.modesThird[1][0] }, {0}});
-        info.subdevice_modes.push_back({2, {1280, 720}, pf_yuy2, 30, scale_intrinsics(c.intrinsicsThird[0], 1280, 720), { c.modesThird[0][1]}, {0}});
-        info.subdevice_modes.push_back({2, {1280, 720}, pf_yuy2, 15, scale_intrinsics(c.intrinsicsThird[0], 1280, 720), { c.modesThird[0][1]}, {0}});
-
-        info.subdevice_modes.push_back({2, {1920, 1080}, pf_yuy2, 30, c.intrinsicsThird[0], {c.modesThird[0][0]}, {0}});
-        info.subdevice_modes.push_back({2, {1920, 1080}, pf_yuy2, 15, c.intrinsicsThird[0], {c.modesThird[0][0]}, {0}});
->>>>>>> c36d6f33
 
         // Set up interstream rules for left/right/z images
         for(auto ir : {RS_STREAM_INFRARED, RS_STREAM_INFRARED2})
@@ -110,7 +85,6 @@
         for(int i=0; i<RS_PRESET_COUNT; ++i)
             info.presets[RS_STREAM_INFRARED2][i] = info.presets[RS_STREAM_INFRARED][i];
 
-<<<<<<< HEAD
 		info.options = {
 			{RS_OPTION_R200_LR_AUTO_EXPOSURE_ENABLED,                   0, 1,           1},
 			{RS_OPTION_R200_EMITTER_ENABLED,                            0, 1,           1},
@@ -141,38 +115,6 @@
 			{RS_OPTION_R200_DEPTH_CONTROL_NEIGHBOR_THRESHOLD,           0, 0x3FF,       1},
 			{RS_OPTION_R200_DEPTH_CONTROL_LR_THRESHOLD,                 0, 0x7FF,       1},
 		};
-=======
-        info.options = {
-            {RS_OPTION_R200_LR_AUTO_EXPOSURE_ENABLED,                   0, 1,           1},
-            {RS_OPTION_R200_EMITTER_ENABLED,                            0, 1,           1},
-            {RS_OPTION_R200_DEPTH_UNITS,                                1, INT_MAX,     1}, // What is the real range?
-            {RS_OPTION_R200_DEPTH_CLAMP_MIN,                            0, USHRT_MAX,   1},
-            {RS_OPTION_R200_DEPTH_CLAMP_MAX,                            0, USHRT_MAX,   1},
-            {RS_OPTION_R200_DISPARITY_MULTIPLIER,                       1, 1000,        1},
-            {RS_OPTION_R200_DISPARITY_SHIFT,                            0, 0,           1},
-
-            {RS_OPTION_R200_AUTO_EXPOSURE_MEAN_INTENSITY_SET_POINT,     0, 4095,        0},
-            {RS_OPTION_R200_AUTO_EXPOSURE_BRIGHT_RATIO_SET_POINT,       0, 1,           0},
-            {RS_OPTION_R200_AUTO_EXPOSURE_KP_GAIN,                      0, 1000,        0},
-            {RS_OPTION_R200_AUTO_EXPOSURE_KP_EXPOSURE,                  0, 1000,        0},
-            {RS_OPTION_R200_AUTO_EXPOSURE_KP_DARK_THRESHOLD,            0, 1000,        0},
-            {RS_OPTION_R200_AUTO_EXPOSURE_TOP_EDGE,                     0, USHRT_MAX,   1},
-            {RS_OPTION_R200_AUTO_EXPOSURE_BOTTOM_EDGE,                  0, USHRT_MAX,   1},
-            {RS_OPTION_R200_AUTO_EXPOSURE_LEFT_EDGE,                    0, USHRT_MAX,   1},
-            {RS_OPTION_R200_AUTO_EXPOSURE_RIGHT_EDGE,                   0, USHRT_MAX,   1},
-
-            {RS_OPTION_R200_DEPTH_CONTROL_ESTIMATE_MEDIAN_DECREMENT,    0, 0xFF,        1},
-            {RS_OPTION_R200_DEPTH_CONTROL_ESTIMATE_MEDIAN_INCREMENT,    0, 0xFF,        1},
-            {RS_OPTION_R200_DEPTH_CONTROL_MEDIAN_THRESHOLD,             0, 0x3FF,       1},
-            {RS_OPTION_R200_DEPTH_CONTROL_SCORE_MINIMUM_THRESHOLD,      0, 0x3FF,       1},
-            {RS_OPTION_R200_DEPTH_CONTROL_SCORE_MAXIMUM_THRESHOLD,      0, 0x3FF,       1},
-            {RS_OPTION_R200_DEPTH_CONTROL_TEXTURE_COUNT_THRESHOLD,      0, 0x1F,        1},
-            {RS_OPTION_R200_DEPTH_CONTROL_TEXTURE_DIFFERENCE_THRESHOLD, 0, 0x3FF,       1},
-            {RS_OPTION_R200_DEPTH_CONTROL_SECOND_PEAK_THRESHOLD,        0, 0x3FF,       1},
-            {RS_OPTION_R200_DEPTH_CONTROL_NEIGHBOR_THRESHOLD,           0, 0x3FF,       1},
-            {RS_OPTION_R200_DEPTH_CONTROL_LR_THRESHOLD,                 0, 0x7FF,       1},
-        };
->>>>>>> c36d6f33
 
         // We select the depth/left infrared camera's viewpoint to be the origin
         info.stream_poses[RS_STREAM_DEPTH] = {{{1,0,0},{0,1,0},{0,0,1}},{0,0,0}};
@@ -182,15 +124,9 @@
         info.stream_poses[RS_STREAM_INFRARED2] = {{{1, 0, 0}, {0, 1, 0}, {0, 0, 1}}, {c.B * 0.001f, 0, 0}}; // Sterling comment
 
         // The transformation between the depth camera and third camera is described by a translation vector (T), followed by rotation matrix (Rthird)
-<<<<<<< HEAD
-        for(int i=0; i<3; ++i) for(int j=0; j<3; ++j) 
-			info.stream_poses[RS_STREAM_COLOR].orientation(i,j) = c.Rthird[i*3+j];
-        for(int i=0; i<3; ++i) 
-=======
         for(int i=0; i<3; ++i) for(int j=0; j<3; ++j)
             info.stream_poses[RS_STREAM_COLOR].orientation(i,j) = c.Rthird[i*3+j];
         for(int i=0; i<3; ++i)
->>>>>>> c36d6f33
             info.stream_poses[RS_STREAM_COLOR].position[i] = c.T[i] * 0.001f;
 
         // Our position is added AFTER orientation is applied, not before, so we must multiply Rthird * T to compute it
@@ -285,6 +221,42 @@
         if(disp_writer.active) on_update_disparity_multiplier(disp_writer.struct_.disparity_multiplier);
         ae_writer.commit();
         dc_writer.commit();
+    }
+
+    std::shared_ptr<rs_device> make_r200_device(std::shared_ptr<uvc::device> device)
+    {
+        LOG_INFO("Connecting to Intel RealSense R200");
+
+        static_device_info info;
+        info.name = {"Intel RealSense R200"};
+        auto c = r200::read_camera_info(*device);
+        info.subdevice_modes.push_back({ 2, { 1920, 1080 }, pf_rw10, 30, c.intrinsicsThird[0], { c.modesThird[0][0] }, { 0 } });
+
+        return make_device(device, info, c);
+    }
+
+    std::shared_ptr<rs_device> make_lr200_device(std::shared_ptr<uvc::device> device)
+    {
+        LOG_INFO("Connecting to Intel RealSense LR200");
+
+        static_device_info info;
+        info.name = { "Intel RealSense LR200" };
+        auto c = r200::read_camera_info(*device);
+        info.subdevice_modes.push_back({ 2, { 1920, 1080 }, pf_rw16, 30, c.intrinsicsThird[0], { c.modesThird[0][0] }, { 0 } });
+
+        return make_device(device, info, c);
+    }
+
+    std::shared_ptr<rs_device> make_zr300_device(std::shared_ptr<uvc::device> device)
+    {
+        LOG_INFO("Connecting to Intel RealSense ZR300");
+
+        static_device_info info;
+        info.name = { "Intel RealSense ZR300" };
+        auto c = r200::read_camera_info(*device);
+        info.subdevice_modes.push_back({ 2, { 1920, 1080 }, pf_rw16, 30, c.intrinsicsThird[0], { c.modesThird[0][0] }, { 0 } });
+
+        return make_device(device, info, c);
     }
 
     std::shared_ptr<rs_device> make_r200_device(std::shared_ptr<uvc::device> device)
