// License: Apache 2.0. See LICENSE file in root directory.
// Copyright(c) 2015 Intel Corporation. All Rights Reserved.

#pragma once

#include "backend.h"
#include "archive.h"

#include "core/streaming.h"
#include "core/roi.h"
#include "core/options.h"
#include "source.h"

#include <chrono>
#include <memory>
#include <vector>
#include <unordered_set>
#include <limits.h>
#include <atomic>
#include <functional>

namespace librealsense
{
    class device;
    class option;

    typedef std::function<void(rs2_stream, rs2_frame&, callback_invocation_holder)> on_before_frame_callback;

    class options_container : public virtual options_interface
    {
    public:
        option& get_option(rs2_option id) override;
        const option& get_option(rs2_option id) const override;
        bool supports_option(rs2_option id) const override;

        void register_option(rs2_option id, std::shared_ptr<option> option);

    private:
        std::map<rs2_option, std::shared_ptr<option>> _options;
    };

    class info_container : public virtual info_interface
    {
    public:
        const std::string& get_info(rs2_camera_info info) const override;
        bool supports_info(rs2_camera_info info) const override;

        void register_info(rs2_camera_info info, const std::string& val);

    private:
        std::map<rs2_camera_info, std::string> _camera_info;
    };

    class sensor_base : public std::enable_shared_from_this<sensor_base>,
                        public virtual sensor_interface, public options_container, public virtual info_container
    {
    public:
<<<<<<< HEAD
        explicit sensor_base(std::string name, std::shared_ptr<uvc::time_service> ts, device* owner);

=======
        explicit sensor_base(std::string name,
                             std::shared_ptr<platform::time_service> ts,
                             const device* device);
>>>>>>> 3e8d9d0b

        virtual std::vector<platform::stream_profile> init_stream_profiles() = 0;
        const std::vector<platform::stream_profile>& get_stream_profiles() const
        {
            return *_stream_profiles;
        }

        void register_notifications_callback(notifications_callback_ptr callback) override;
        std::shared_ptr<notifications_proccessor> get_notifications_proccessor();

        bool is_streaming() const
        {
            return _is_streaming;
        }

        rs2_extrinsics get_extrinsics_to(rs2_stream from, const sensor_interface& other, rs2_stream to) const override;

        void register_pixel_format(native_pixel_format pf)
        {
            _pixel_formats.push_back(pf);
        }

        virtual ~sensor_base() { _source.flush(); }

        void register_metadata(rs2_frame_metadata metadata, std::shared_ptr<md_attribute_parser_base> metadata_parser);

        void set_pose(lazy<pose> p) { _pose = std::move(p); }
        pose get_pose() const { return *_pose; }

        void register_on_before_frame_callback(on_before_frame_callback callback)
        {
            _on_before_frame_callback = callback;
        }

        const device_interface& get_device() override;

    protected:

        bool try_get_pf(const platform::stream_profile& p, native_pixel_format& result) const;

        std::vector<request_mapping> resolve_requests(std::vector<stream_profile> requests);

        std::atomic<bool> _is_streaming;
        std::atomic<bool> _is_opened;
        std::shared_ptr<platform::time_service> _ts;
        std::shared_ptr<notifications_proccessor> _notifications_proccessor;
        on_before_frame_callback _on_before_frame_callback;
        std::shared_ptr<metadata_parser_map> _metadata_parsers = nullptr;

        frame_source _source;
        device* _owner_dev;

    private:
        std::vector<native_pixel_format> _pixel_formats;
        lazy<std::vector<platform::stream_profile>> _stream_profiles;
        lazy<pose> _pose;
        const device* _device;
    };

    struct frame_timestamp_reader
    {
        virtual ~frame_timestamp_reader() {}

        virtual double get_frame_timestamp(const request_mapping& mode, const platform::frame_object& fo) = 0;
        virtual unsigned long long get_frame_counter(const request_mapping& mode, const platform::frame_object& fo) const = 0;
        virtual rs2_timestamp_domain get_frame_timestamp_domain(const request_mapping & mode, const platform::frame_object& fo) const = 0;
        virtual void reset() = 0;
    };

    class hid_sensor : public sensor_base
    {
    public:
        explicit hid_sensor(std::shared_ptr<platform::hid_device> hid_device,
                            std::unique_ptr<frame_timestamp_reader> hid_iio_timestamp_reader,
                            std::unique_ptr<frame_timestamp_reader> custom_hid_timestamp_reader,
                            std::map<rs2_stream, std::map<unsigned, unsigned>> fps_and_sampling_frequency_per_rs2_stream,
                            std::vector<std::pair<std::string, stream_profile>> sensor_name_and_hid_profiles,
<<<<<<< HEAD
                            std::shared_ptr<uvc::time_service> ts, device* owner)
            : sensor_base("Motion Module", ts, owner),_sensor_name_and_hid_profiles(sensor_name_and_hid_profiles),
=======
                            std::shared_ptr<platform::time_service> ts,
                            const device* dev)
            : sensor_base("Motion Module", ts, dev),_sensor_name_and_hid_profiles(sensor_name_and_hid_profiles),
>>>>>>> 3e8d9d0b
              _fps_and_sampling_frequency_per_rs2_stream(fps_and_sampling_frequency_per_rs2_stream),
              _hid_device(hid_device),
              _is_configured_stream(RS2_STREAM_COUNT),
              _hid_iio_timestamp_reader(std::move(hid_iio_timestamp_reader)),
              _custom_hid_timestamp_reader(std::move(custom_hid_timestamp_reader))
        {
            std::map<std::string, uint32_t> frequency_per_sensor;
            for (auto& elem : sensor_name_and_hid_profiles)
                frequency_per_sensor.insert(std::make_pair(elem.first, elem.second.fps));

            std::vector<platform::hid_profile> profiles_vector;
            for (auto& elem : frequency_per_sensor)
                profiles_vector.push_back(platform::hid_profile{elem.first, elem.second});


            _hid_device->open(profiles_vector);
            for (auto& elem : _hid_device->get_sensors())
                _hid_sensors.push_back(elem);

            _hid_device->close();
        }

        ~hid_sensor();

        std::vector<stream_profile> get_principal_requests() override;

        void open(const std::vector<stream_profile>& requests) override;

        void close() override;

        void start(frame_callback_ptr callback);

        void stop();

        std::vector<uint8_t> get_custom_report_data(const std::string& custom_sensor_name,
                                                    const std::string& report_name,
                                                    platform::custom_sensor_report_field report_field)
        {
            return _hid_device->get_custom_report_data(custom_sensor_name, report_name, report_field);
        }

    private:

        const std::map<rs2_stream, uint32_t> stream_and_fourcc = {{RS2_STREAM_GYRO,  'GYRO'},
                                                                  {RS2_STREAM_ACCEL, 'ACCL'},
                                                                  {RS2_STREAM_GPIO1, 'GPIO'},
                                                                  {RS2_STREAM_GPIO2, 'GPIO'},
                                                                  {RS2_STREAM_GPIO3, 'GPIO'},
                                                                  {RS2_STREAM_GPIO4, 'GPIO'}};

        const std::vector<std::pair<std::string, stream_profile>> _sensor_name_and_hid_profiles;
        std::map<rs2_stream, std::map<uint32_t, uint32_t>> _fps_and_sampling_frequency_per_rs2_stream;
        std::shared_ptr<platform::hid_device> _hid_device;
        std::mutex _configure_lock;
        std::map<std::string, stream_profile> _configured_profiles;
        std::vector<bool> _is_configured_stream;
        std::vector<platform::hid_sensor> _hid_sensors;
        std::map<std::string, request_mapping> _hid_mapping;
        std::unique_ptr<frame_timestamp_reader> _hid_iio_timestamp_reader;
        std::unique_ptr<frame_timestamp_reader> _custom_hid_timestamp_reader;

        std::vector<stream_profile> get_sensor_profiles(std::string sensor_name) const;

        std::vector<platform::stream_profile> init_stream_profiles() override;

        std::vector<stream_profile> get_device_profiles();

        const std::string& rs2_stream_to_sensor_name(rs2_stream stream) const;

        uint32_t stream_to_fourcc(rs2_stream stream) const;

        uint32_t fps_to_sampling_frequency(rs2_stream stream, uint32_t fps) const;
    };

    class uvc_sensor : public sensor_base, 
                       public roi_sensor_interface
    {
    public:
<<<<<<< HEAD
        explicit uvc_sensor(std::string name, std::shared_ptr<uvc::uvc_device> uvc_device,
                              std::unique_ptr<frame_timestamp_reader> timestamp_reader,
                              std::shared_ptr<uvc::time_service> ts, device* owner)
            : sensor_base(name, ts, owner),
=======
        explicit uvc_sensor(std::string name, std::shared_ptr<platform::uvc_device> uvc_device,
                            std::unique_ptr<frame_timestamp_reader> timestamp_reader,
                            std::shared_ptr<platform::time_service> ts, const device* dev)
            : sensor_base(name, ts, dev),
>>>>>>> 3e8d9d0b
              _device(std::move(uvc_device)),
              _user_count(0),
              _timestamp_reader(std::move(timestamp_reader))
        {}

        ~uvc_sensor();

        region_of_interest_method& get_roi_method() const
        {
            if (!_roi_method.get())
                throw librealsense::not_implemented_exception("Region-of-interest is not implemented for this device!");
            return *_roi_method;
        }
        void set_roi_method(std::shared_ptr<region_of_interest_method> roi_method)
        {
            _roi_method = roi_method;
        }

        std::vector<stream_profile> get_principal_requests() override;

        void open(const std::vector<stream_profile>& requests) override;

        void close() override;

        void register_xu(platform::extension_unit xu);

        template<class T>
        auto invoke_powered(T action)
            -> decltype(action(*static_cast<platform::uvc_device*>(nullptr)))
        {
            power on(std::dynamic_pointer_cast<uvc_sensor>(shared_from_this()));
            return action(*_device);
        }

        void register_pu(rs2_option id);

        void start(frame_callback_ptr callback);

        void stop();

    private:
        std::vector<platform::stream_profile> init_stream_profiles() override;

        void acquire_power();

        void release_power();

        void reset_streaming();

        struct power
        {
            explicit power(std::weak_ptr<uvc_sensor> owner)
                : _owner(owner)
            {
                auto strong = _owner.lock();
                if (strong) strong->acquire_power();
            }

            ~power()
            {
                auto strong = _owner.lock();
                if (strong) strong->release_power();
            }
        private:
            std::weak_ptr<uvc_sensor> _owner;
        };

        std::shared_ptr<platform::uvc_device> _device;
        std::atomic<int> _user_count;
        std::mutex _power_lock;
        std::mutex _configure_lock;
        std::vector<platform::stream_profile> _configuration;
        std::vector<platform::extension_unit> _xus;
        std::unique_ptr<power> _power;
        std::unique_ptr<frame_timestamp_reader> _timestamp_reader;
        std::shared_ptr<region_of_interest_method> _roi_method = nullptr;
    };
}<|MERGE_RESOLUTION|>--- conflicted
+++ resolved
@@ -55,14 +55,9 @@
                         public virtual sensor_interface, public options_container, public virtual info_container
     {
     public:
-<<<<<<< HEAD
-        explicit sensor_base(std::string name, std::shared_ptr<uvc::time_service> ts, device* owner);
-
-=======
         explicit sensor_base(std::string name,
                              std::shared_ptr<platform::time_service> ts,
                              const device* device);
->>>>>>> 3e8d9d0b
 
         virtual std::vector<platform::stream_profile> init_stream_profiles() = 0;
         const std::vector<platform::stream_profile>& get_stream_profiles() const
@@ -140,14 +135,9 @@
                             std::unique_ptr<frame_timestamp_reader> custom_hid_timestamp_reader,
                             std::map<rs2_stream, std::map<unsigned, unsigned>> fps_and_sampling_frequency_per_rs2_stream,
                             std::vector<std::pair<std::string, stream_profile>> sensor_name_and_hid_profiles,
-<<<<<<< HEAD
-                            std::shared_ptr<uvc::time_service> ts, device* owner)
-            : sensor_base("Motion Module", ts, owner),_sensor_name_and_hid_profiles(sensor_name_and_hid_profiles),
-=======
                             std::shared_ptr<platform::time_service> ts,
                             const device* dev)
             : sensor_base("Motion Module", ts, dev),_sensor_name_and_hid_profiles(sensor_name_and_hid_profiles),
->>>>>>> 3e8d9d0b
               _fps_and_sampling_frequency_per_rs2_stream(fps_and_sampling_frequency_per_rs2_stream),
               _hid_device(hid_device),
               _is_configured_stream(RS2_STREAM_COUNT),
@@ -226,17 +216,10 @@
                        public roi_sensor_interface
     {
     public:
-<<<<<<< HEAD
-        explicit uvc_sensor(std::string name, std::shared_ptr<uvc::uvc_device> uvc_device,
-                              std::unique_ptr<frame_timestamp_reader> timestamp_reader,
-                              std::shared_ptr<uvc::time_service> ts, device* owner)
-            : sensor_base(name, ts, owner),
-=======
         explicit uvc_sensor(std::string name, std::shared_ptr<platform::uvc_device> uvc_device,
                             std::unique_ptr<frame_timestamp_reader> timestamp_reader,
                             std::shared_ptr<platform::time_service> ts, const device* dev)
             : sensor_base(name, ts, dev),
->>>>>>> 3e8d9d0b
               _device(std::move(uvc_device)),
               _user_count(0),
               _timestamp_reader(std::move(timestamp_reader))
