// License: Apache 2.0. See LICENSE file in root directory.
// Copyright(c) 2015 Intel Corporation. All Rights Reserved.

#pragma once

#include "ds5-device.h"

namespace librealsense
{
    class ds5_active : public virtual ds5_device
    {
    public:
        ds5_active(std::shared_ptr<context> ctx,
                   const platform::backend_device_group& group);

<<<<<<< HEAD
        std::shared_ptr<matcher> create_matcher(rs2_stream stream) const override;
=======
>>>>>>> ede78b14

    };
}<|MERGE_RESOLUTION|>--- conflicted
+++ resolved
@@ -13,10 +13,6 @@
         ds5_active(std::shared_ptr<context> ctx,
                    const platform::backend_device_group& group);
 
-<<<<<<< HEAD
-        std::shared_ptr<matcher> create_matcher(rs2_stream stream) const override;
-=======
->>>>>>> ede78b14
 
     };
 }