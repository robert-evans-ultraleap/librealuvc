--- conflicted
+++ resolved
@@ -782,14 +782,10 @@
 
         bool is_device_connected(device & device, int vid, int pid)
         {
-<<<<<<< HEAD
-            return false;
-=======
             if (vid == PID_INTEL_CAMERA && pid == 0x0ad0)
                 return false;
 
             return (device.vid == vid && device.pid == pid) ? true : false;
->>>>>>> d205b23d
         }
 
         std::vector<std::shared_ptr<device>> query_devices(std::shared_ptr<context> context)
