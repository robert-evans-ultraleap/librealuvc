--- conflicted
+++ resolved
@@ -31,13 +31,7 @@
         bool supports_info(rs2_camera_info info) const override;
         const sensor_interface& get_sensor(size_t i) const override;
         void hardware_reset() override;
-<<<<<<< HEAD
-=======
-        rs2_extrinsics get_extrinsics(size_t from,
-                                      rs2_stream from_stream,
-                                      size_t to,
-                                      rs2_stream to_stream) const override;
->>>>>>> ede78b14
+
 
 		bool extend_to(rs2_extension extension_type, void** ext) override;
         virtual std::shared_ptr<matcher> create_matcher(const frame_holder& frame) const override;
