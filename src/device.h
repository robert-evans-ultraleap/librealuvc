// License: Apache 2.0. See LICENSE file in root directory.
// Copyright(c) 2015 Intel Corporation. All Rights Reserved.

#pragma once
#ifndef LIBREALSENSE_DEVICE_H
#define LIBREALSENSE_DEVICE_H

#include "uvc.h"
#include "stream.h"
#include <chrono>


namespace rsimpl
{
    // This class is used to buffer up several writes to a structure-valued XU control, and send the entire structure all at once
    // Additionally, it will ensure that any fields not set in a given struct will retain their original values
    template<class T, class R, class W> struct struct_interface
    {
        T struct_;
        R reader;
        W writer;
        bool active;

        struct_interface(R r, W w) : reader(r), writer(w), active(false) {}

        void activate() { if (!active) { struct_ = reader(); active = true; } }
        template<class U> double get(U T::* field) { activate(); return static_cast<double>(struct_.*field); }
        template<class U, class V> void set(U T::* field, V value) { activate(); struct_.*field = static_cast<U>(value); }
        void commit() { if (active) writer(struct_); }
    };

    template<class T, class R, class W> struct_interface<T, R, W> make_struct_interface(R r, W w) { return{ r,w }; }

    template <typename T>
    class wraparound_mechanism
    {
    public:
        wraparound_mechanism(T min_value, T max_value)
            : max_number(max_value - min_value + 1), last_number(min_value), num_of_wraparounds(0)
        {}

        T fix(T number)
        {
            if ((number + (num_of_wraparounds*max_number)) < last_number)
                ++num_of_wraparounds;


            number += (num_of_wraparounds*max_number);
            last_number = number;
            return number;
        }

    private:
        unsigned long long num_of_wraparounds;
        T max_number;
        T last_number;
    };

    struct frame_timestamp_reader
    {
        virtual bool validate_frame(const subdevice_mode & mode, const void * frame) const = 0;
        virtual double get_frame_timestamp(const subdevice_mode & mode, const void * frame) = 0;
        virtual unsigned long long get_frame_counter(const subdevice_mode & mode, const void * frame) = 0;
    };


    namespace motion_module
    {
        struct motion_module_parser;
    }
    
}

struct rs_device_base : rs_device
{
private:
    const std::shared_ptr<rsimpl::uvc::device>  device;
protected:
    rsimpl::device_config                       config;
private:
    rsimpl::native_stream                       depth, color, infrared, infrared2, fisheye;
    rsimpl::point_stream                        points;
    rsimpl::rectified_stream                    rect_color;
    rsimpl::aligned_stream                      color_to_depth, depth_to_color, depth_to_rect_color, infrared2_to_depth, depth_to_infrared2;
    rsimpl::native_stream *                     native_streams[RS_STREAM_NATIVE_COUNT];
    rsimpl::stream_interface *                  streams[RS_STREAM_COUNT];

    bool                                        capturing;
    bool                                        data_acquisition_active;
    std::chrono::high_resolution_clock::time_point capture_started;
<<<<<<< HEAD
    std::atomic<uint32_t> max_publish_list_size;
    std::atomic<uint32_t> event_queue_size;
    std::atomic<uint32_t> events_timeout;
=======
    std::atomic<int>                            max_publish_list_size;
    std::atomic<int>                            event_queue_size;
    std::atomic<int>                            events_timeout;
>>>>>>> 6b3e9490
    std::shared_ptr<rsimpl::syncronizing_archive> archive;

    mutable std::string                         usb_port_id;
    mutable std::mutex                          usb_port_mutex;
protected:
    const rsimpl::uvc::device &                 get_device() const { return *device; }
    rsimpl::uvc::device &                       get_device() { return *device; }

    virtual void                                start_video_streaming();
    virtual void                                stop_video_streaming();
    virtual void                                start_motion_tracking();
    virtual void                                stop_motion_tracking();

    virtual void                                disable_auto_option(int subdevice, rs_option auto_opt);

    bool                                        motion_module_ready = false;
public:
                                                rs_device_base(std::shared_ptr<rsimpl::uvc::device> device, const rsimpl::static_device_info & info);
                                                virtual ~rs_device_base();

    const rsimpl::stream_interface &            get_stream_interface(rs_stream stream) const override { return *streams[stream]; }

    const char *                                get_name() const override { return config.info.name.c_str(); }
    const char *                                get_serial() const override { return config.info.serial.c_str(); }
    const char *                                get_firmware_version() const override { return config.info.firmware_version.c_str(); }
    float                                       get_depth_scale() const override { return config.depth_scale; }

    const char*                                 get_camera_info(rs_camera_info info) const override;

    void                                        enable_stream(rs_stream stream, int width, int height, rs_format format, int fps, rs_output_buffer_format output) override;
    void                                        enable_stream_preset(rs_stream stream, rs_preset preset) override;
    void                                        disable_stream(rs_stream stream) override;

    void                                        enable_motion_tracking() override;
    void                                        set_stream_callback(rs_stream stream, void(*on_frame)(rs_device * device, rs_frame_ref * frame, void * user), void * user) override;
    void                                        set_stream_callback(rs_stream stream, rs_frame_callback * callback) override;
    void                                        disable_motion_tracking() override;

    void                                        set_motion_callback(rs_motion_callback * callback) override;
    void                                        set_motion_callback(void(*on_event)(rs_device * device, rs_motion_data data, void * user), void * user) override;
    void                                        set_timestamp_callback(void(*on_event)(rs_device * device, rs_timestamp_data data, void * user), void * user) override;
    void                                        set_timestamp_callback(rs_timestamp_callback * callback) override;

    virtual void                                start(rs_source source) override;
    virtual void                                stop(rs_source source) override;

    bool                                        is_capturing() const override { return capturing; }
    int                                         is_motion_tracking_active() const override { return data_acquisition_active; }
    
    void                                        wait_all_streams() override;
    bool                                        poll_all_streams() override;
    
    virtual bool                                supports(rs_capabilities capability) const override;

    virtual bool                                supports_option(rs_option option) const override;
    virtual void                                get_option_range(rs_option option, double & min, double & max, double & step, double & def) override;
    virtual void                                set_options(const rs_option options[], size_t count, const double values[]) override;
    virtual void                                get_options(const rs_option options[], size_t count, double values[])override;
    virtual void                                on_before_start(const std::vector<rsimpl::subdevice_mode_selection> & selected_modes) = 0;
    virtual rs_stream                           select_key_stream(const std::vector<rsimpl::subdevice_mode_selection> & selected_modes) = 0;
    virtual std::shared_ptr<rsimpl::frame_timestamp_reader>  create_frame_timestamp_reader(int subdevice) const = 0;
    void                                        release_frame(rs_frame_ref * ref) override;
    const char *                                get_usb_port_id() const override;
    rs_frame_ref *                              clone_frame(rs_frame_ref * frame) override;

    virtual void                                send_blob_to_device(rs_blob_type type, void * data, int size) { throw std::runtime_error("not supported!"); }
    static void                                 update_device_info(rsimpl::static_device_info& info);
};

#endif<|MERGE_RESOLUTION|>--- conflicted
+++ resolved
@@ -88,15 +88,9 @@
     bool                                        capturing;
     bool                                        data_acquisition_active;
     std::chrono::high_resolution_clock::time_point capture_started;
-<<<<<<< HEAD
-    std::atomic<uint32_t> max_publish_list_size;
-    std::atomic<uint32_t> event_queue_size;
-    std::atomic<uint32_t> events_timeout;
-=======
-    std::atomic<int>                            max_publish_list_size;
-    std::atomic<int>                            event_queue_size;
-    std::atomic<int>                            events_timeout;
->>>>>>> 6b3e9490
+    std::atomic<uint32_t>                       max_publish_list_size;
+    std::atomic<uint32_t>                       event_queue_size;
+    std::atomic<uint32_t>                       events_timeout;
     std::shared_ptr<rsimpl::syncronizing_archive> archive;
 
     mutable std::string                         usb_port_id;
