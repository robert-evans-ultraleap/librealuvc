--- conflicted
+++ resolved
@@ -26,7 +26,7 @@
 
         rs_extrinsics get_extrinsics(int from, int to);
 
-        virtual rs_intrinsics get_intrinsics(int subdevice, stream_request profile) const = 0;
+        virtual rs_intrinsics get_intrinsics(int subdevice, stream_profile profile) const = 0;
 
         float get_depth_scale() const { return _static_info.nominal_depth_scale; }
 
@@ -37,19 +37,7 @@
 
         const std::string& get_info(rs_camera_info info) const;
         bool supports_info(rs_camera_info info) const;
-<<<<<<< HEAD
-
-        rs_extrinsics get_extrinsics(rs_subdevice from, rs_subdevice to);
-
-        virtual rs_intrinsics get_intrinsics(rs_subdevice subdevice, stream_profile profile) const
-        { throw std::runtime_error("Not Implemented"); };
-
-        float get_depth_scale() const { return _static_info.nominal_depth_scale; }
-
-        virtual std::vector<uint8_t> send_receive_raw_data(const std::vector<uint8_t>& input) { throw std::runtime_error(to_string() << __FUNCTION__ << " is not implemented"); }
-=======
     
->>>>>>> 3b5d3f74
     protected:
         int add_endpoint(std::shared_ptr<endpoint> endpoint, std::string name);
 
