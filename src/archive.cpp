--- conflicted
+++ resolved
@@ -223,12 +223,6 @@
             if (new_frame)
             {
                 if (max_frames) new_frame->mark_fixed();
-<<<<<<< HEAD
-
-                ++published_frames_count;
-                *new_frame = std::move(*f);
-=======
->>>>>>> 656025c7
             }
             else
             {
