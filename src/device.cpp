--- conflicted
+++ resolved
@@ -178,7 +178,6 @@
     return archive->poll_for_frames();
 }
 
-<<<<<<< HEAD
 rs_frameset* rs_device::wait_all_streams_safe()
 {
     if (!capturing) throw std::runtime_error("Can't call wait_for_frames_safe when the device is not capturing!");
@@ -225,7 +224,8 @@
     auto result = archive->clone_frame((frame_archive::frame_ref *)frame);
     if (!result) throw std::runtime_error("Not enough resources to clone frame!");
     return (rs_frame_ref*)result;
-=======
+}
+
 bool rs_device::supports(rs_capabilities capability) const
 {
     for (auto elem: config.info.capabilities_vector)
@@ -235,7 +235,6 @@
     }
 
     return false;
->>>>>>> 17f4d522
 }
 
 void rs_device::get_option_range(rs_option option, double & min, double & max, double & step, double & def)
