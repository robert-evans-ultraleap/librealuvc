<<<<<<< HEAD
// License: Apache 2.0. See LICENSE file in root directory.
// Copyright(c) 2015 Intel Corporation. All Rights Reserved.

#include "device.h"
#include "image.h"
#include "stream.h"
#include "environment.h"

using namespace librealsense;

device::device(std::shared_ptr<context> ctx,
               const platform::backend_device_group group,
               bool device_changed_notifications)
    : _context(ctx), _group(group), _is_valid(true),
      _device_changed_notifications(device_changed_notifications)
{
    if (_device_changed_notifications)
    {
        auto cb = new devices_changed_callback_internal([this](rs2_device_list* removed, rs2_device_list* added)
        {
            // Update is_valid variable when device is invalid
            std::lock_guard<std::mutex> lock(_device_changed_mtx);
            for (auto& dev_info : removed->list)
            {
                if (dev_info.info->get_device_data() == _group)
                {
                    _is_valid = false;
                    return;
                }
            }
        });

        _callback_id = _context->register_internal_device_callback({ cb, [](rs2_devices_changed_callback* p) { p->release(); } });
    }
}

device::~device()
{
    if (_device_changed_notifications)
    {
        _context->unregister_internal_device_callback(_callback_id);
    }
    _sensors.clear();
}

int device::add_sensor(std::shared_ptr<sensor_interface> sensor_base)
{
    _sensors.push_back(sensor_base);
    return (int)_sensors.size() - 1;
}

uvc_sensor& device::get_uvc_sensor(int sub)
{
    return dynamic_cast<uvc_sensor&>(*_sensors[sub]);
}

size_t device::get_sensors_count() const
{
    return static_cast<unsigned int>(_sensors.size());
}

sensor_interface& device::get_sensor(size_t subdevice)
{
    try
    {
        return *(_sensors.at(subdevice));
    }
    catch (std::out_of_range)
    {
        throw invalid_value_exception("invalid subdevice value");
    }
}

size_t device::find_sensor_idx(const sensor_interface& s) const
{
    int idx = 0;
    for (auto&& sensor : _sensors)
    {
        if (&s == sensor.get()) return idx;
        idx++;
    }
    throw std::runtime_error("Sensor not found!");
}

const sensor_interface& device::get_sensor(size_t subdevice) const
{
    try
    {
        return *(_sensors.at(subdevice));
    }
    catch (std::out_of_range)
    {
        throw invalid_value_exception("invalid subdevice value");
    }
}

void device::hardware_reset()
{
    throw not_implemented_exception(to_string() << __FUNCTION__ << " is not implemented for this device!");
}

std::shared_ptr<matcher> librealsense::device::create_matcher(const frame_holder& frame) const
{

    return std::make_shared<identity_matcher>( frame.frame->get_stream()->get_unique_id(), frame.frame->get_stream()->get_stream_type());
}

std::pair<uint32_t, rs2_extrinsics> librealsense::device::get_extrinsics(const stream_interface& stream) const
{
    auto stream_index = stream.get_unique_id();
    auto pair = _extrinsics.at(stream_index);
    auto pin_stream = pair.second;
    rs2_extrinsics ext{};
    if (environment::get_instance().get_extrinsics_graph().try_fetch_extrinsics(*pin_stream, stream, &ext) == false)
    {
        throw std::runtime_error(to_string() << "Failed to fetch extrinsics between pin stream (" << pin_stream->get_unique_id() << ") to given stream (" << stream.get_unique_id() << ")");
    }
    return std::make_pair(pair.first, ext);
}

void librealsense::device::register_stream_to_extrinsic_group(const stream_interface& stream, uint32_t groupd_index)
{
    auto iter = std::find_if(_extrinsics.begin(), 
                           _extrinsics.end(),
                           [groupd_index](const std::pair<int, std::pair<uint32_t, std::shared_ptr<const stream_interface>>>& p) { return p.second.first == groupd_index; });
    if (iter == _extrinsics.end())
    {
        //First stream to register for this group
        _extrinsics[stream.get_unique_id()] = std::make_pair(groupd_index, stream.shared_from_this());
    }
    else
    {
        //iter->second holds the group_id and the key stream
        _extrinsics[stream.get_unique_id()] = iter->second;
    }
}
=======
// License: Apache 2.0. See LICENSE file in root directory.
// Copyright(c) 2015 Intel Corporation. All Rights Reserved.

#include "source.h"
#include "core/processing.h"
#include "processing_block.h"

//#include "image.h"
//#include "stream.h"
#include "environment.h"
#include "device.h"

using namespace librealsense;

device::device(std::shared_ptr<context> ctx,
               const platform::backend_device_group group,
               bool device_changed_notifications)
    : _context(ctx), _group(group), _is_valid(true),
      _device_changed_notifications(device_changed_notifications)
{
    if (_device_changed_notifications)
    {
        auto cb = new devices_changed_callback_internal([this](rs2_device_list* removed, rs2_device_list* added)
        {
            // Update is_valid variable when device is invalid
            std::lock_guard<std::mutex> lock(_device_changed_mtx);
            for (auto& dev_info : removed->list)
            {
                if (dev_info.info->get_device_data() == _group)
                {
                    _is_valid = false;
                    return;
                }
            }
        });

        _callback_id = _context->register_internal_device_callback({ cb, [](rs2_devices_changed_callback* p) { p->release(); } });
    }
}

device::~device()
{
    if (_device_changed_notifications)
    {
        _context->unregister_internal_device_callback(_callback_id);
    }
    _sensors.clear();
}

int device::add_sensor(std::shared_ptr<sensor_interface> sensor_base)
{
    _sensors.push_back(sensor_base);
    return (int)_sensors.size() - 1;
}

uvc_sensor& device::get_uvc_sensor(int sub)
{
    return dynamic_cast<uvc_sensor&>(*_sensors[sub]);
}

size_t device::get_sensors_count() const
{
    return static_cast<unsigned int>(_sensors.size());
}

sensor_interface& device::get_sensor(size_t subdevice)
{
    try
    {
        return *(_sensors.at(subdevice));
    }
    catch (std::out_of_range)
    {
        throw invalid_value_exception("invalid subdevice value");
    }
}

size_t device::find_sensor_idx(const sensor_interface& s) const
{
    int idx = 0;
    for (auto&& sensor : _sensors)
    {
        if (&s == sensor.get()) return idx;
        idx++;
    }
    throw std::runtime_error("Sensor not found!");
}

const sensor_interface& device::get_sensor(size_t subdevice) const
{
    try
    {
        return *(_sensors.at(subdevice));
    }
    catch (std::out_of_range)
    {
        throw invalid_value_exception("invalid subdevice value");
    }
}

void device::hardware_reset()
{
    throw not_implemented_exception(to_string() << __FUNCTION__ << " is not implemented for this device!");
}

std::shared_ptr<matcher> librealsense::device::create_matcher(const frame_holder& frame) const
{
    return std::make_shared<identity_matcher>( frame.frame->get_stream()->get_unique_id(), frame.frame->get_stream()->get_stream_type());
}

std::pair<uint32_t, rs2_extrinsics> librealsense::device::get_extrinsics(const stream_interface& stream) const
{
    auto stream_index = stream.get_unique_id();
    auto pair = _extrinsics.at(stream_index);
    auto pin_stream = pair.second;
    rs2_extrinsics ext{};
    if (environment::get_instance().get_extrinsics_graph().try_fetch_extrinsics(*pin_stream, stream, &ext) == false)
    {
        throw std::runtime_error(to_string() << "Failed to fetch extrinsics between pin stream (" << pin_stream->get_unique_id() << ") to given stream (" << stream.get_unique_id() << ")");
    }
    return std::make_pair(pair.first, ext);
}

void librealsense::device::register_stream_to_extrinsic_group(const stream_interface& stream, uint32_t groupd_index)
{
    auto iter = std::find_if(_extrinsics.begin(),
                           _extrinsics.end(),
                           [groupd_index](const std::pair<int, std::pair<uint32_t, std::shared_ptr<const stream_interface>>>& p) { return p.second.first == groupd_index; });
    if (iter == _extrinsics.end())
    {
        //First stream to register for this group
        _extrinsics[stream.get_unique_id()] = std::make_pair(groupd_index, stream.shared_from_this());
    }
    else
    {
        //iter->second holds the group_id and the key stream
        _extrinsics[stream.get_unique_id()] = iter->second;
    }
}
>>>>>>> 625b20cf
<|MERGE_RESOLUTION|>--- conflicted
+++ resolved
@@ -1,11 +1,11 @@
-<<<<<<< HEAD
 // License: Apache 2.0. See LICENSE file in root directory.
 // Copyright(c) 2015 Intel Corporation. All Rights Reserved.
 
+#include "source.h"
+#include "core/processing.h"
+#include "proc/synthetic-stream.h"
+#include "environment.h"
 #include "device.h"
-#include "image.h"
-#include "stream.h"
-#include "environment.h"
 
 using namespace librealsense;
 
@@ -121,146 +121,6 @@
 
 void librealsense::device::register_stream_to_extrinsic_group(const stream_interface& stream, uint32_t groupd_index)
 {
-    auto iter = std::find_if(_extrinsics.begin(), 
-                           _extrinsics.end(),
-                           [groupd_index](const std::pair<int, std::pair<uint32_t, std::shared_ptr<const stream_interface>>>& p) { return p.second.first == groupd_index; });
-    if (iter == _extrinsics.end())
-    {
-        //First stream to register for this group
-        _extrinsics[stream.get_unique_id()] = std::make_pair(groupd_index, stream.shared_from_this());
-    }
-    else
-    {
-        //iter->second holds the group_id and the key stream
-        _extrinsics[stream.get_unique_id()] = iter->second;
-    }
-}
-=======
-// License: Apache 2.0. See LICENSE file in root directory.
-// Copyright(c) 2015 Intel Corporation. All Rights Reserved.
-
-#include "source.h"
-#include "core/processing.h"
-#include "processing_block.h"
-
-//#include "image.h"
-//#include "stream.h"
-#include "environment.h"
-#include "device.h"
-
-using namespace librealsense;
-
-device::device(std::shared_ptr<context> ctx,
-               const platform::backend_device_group group,
-               bool device_changed_notifications)
-    : _context(ctx), _group(group), _is_valid(true),
-      _device_changed_notifications(device_changed_notifications)
-{
-    if (_device_changed_notifications)
-    {
-        auto cb = new devices_changed_callback_internal([this](rs2_device_list* removed, rs2_device_list* added)
-        {
-            // Update is_valid variable when device is invalid
-            std::lock_guard<std::mutex> lock(_device_changed_mtx);
-            for (auto& dev_info : removed->list)
-            {
-                if (dev_info.info->get_device_data() == _group)
-                {
-                    _is_valid = false;
-                    return;
-                }
-            }
-        });
-
-        _callback_id = _context->register_internal_device_callback({ cb, [](rs2_devices_changed_callback* p) { p->release(); } });
-    }
-}
-
-device::~device()
-{
-    if (_device_changed_notifications)
-    {
-        _context->unregister_internal_device_callback(_callback_id);
-    }
-    _sensors.clear();
-}
-
-int device::add_sensor(std::shared_ptr<sensor_interface> sensor_base)
-{
-    _sensors.push_back(sensor_base);
-    return (int)_sensors.size() - 1;
-}
-
-uvc_sensor& device::get_uvc_sensor(int sub)
-{
-    return dynamic_cast<uvc_sensor&>(*_sensors[sub]);
-}
-
-size_t device::get_sensors_count() const
-{
-    return static_cast<unsigned int>(_sensors.size());
-}
-
-sensor_interface& device::get_sensor(size_t subdevice)
-{
-    try
-    {
-        return *(_sensors.at(subdevice));
-    }
-    catch (std::out_of_range)
-    {
-        throw invalid_value_exception("invalid subdevice value");
-    }
-}
-
-size_t device::find_sensor_idx(const sensor_interface& s) const
-{
-    int idx = 0;
-    for (auto&& sensor : _sensors)
-    {
-        if (&s == sensor.get()) return idx;
-        idx++;
-    }
-    throw std::runtime_error("Sensor not found!");
-}
-
-const sensor_interface& device::get_sensor(size_t subdevice) const
-{
-    try
-    {
-        return *(_sensors.at(subdevice));
-    }
-    catch (std::out_of_range)
-    {
-        throw invalid_value_exception("invalid subdevice value");
-    }
-}
-
-void device::hardware_reset()
-{
-    throw not_implemented_exception(to_string() << __FUNCTION__ << " is not implemented for this device!");
-}
-
-std::shared_ptr<matcher> librealsense::device::create_matcher(const frame_holder& frame) const
-{
-    return std::make_shared<identity_matcher>( frame.frame->get_stream()->get_unique_id(), frame.frame->get_stream()->get_stream_type());
-}
-
-std::pair<uint32_t, rs2_extrinsics> librealsense::device::get_extrinsics(const stream_interface& stream) const
-{
-    auto stream_index = stream.get_unique_id();
-    auto pair = _extrinsics.at(stream_index);
-    auto pin_stream = pair.second;
-    rs2_extrinsics ext{};
-    if (environment::get_instance().get_extrinsics_graph().try_fetch_extrinsics(*pin_stream, stream, &ext) == false)
-    {
-        throw std::runtime_error(to_string() << "Failed to fetch extrinsics between pin stream (" << pin_stream->get_unique_id() << ") to given stream (" << stream.get_unique_id() << ")");
-    }
-    return std::make_pair(pair.first, ext);
-}
-
-void librealsense::device::register_stream_to_extrinsic_group(const stream_interface& stream, uint32_t groupd_index)
-{
     auto iter = std::find_if(_extrinsics.begin(),
                            _extrinsics.end(),
                            [groupd_index](const std::pair<int, std::pair<uint32_t, std::shared_ptr<const stream_interface>>>& p) { return p.second.first == groupd_index; });
@@ -274,5 +134,4 @@
         //iter->second holds the group_id and the key stream
         _extrinsics[stream.get_unique_id()] = iter->second;
     }
-}
->>>>>>> 625b20cf
+}