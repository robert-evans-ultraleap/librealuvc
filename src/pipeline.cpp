// License: Apache 2.0. See LICENSE file in root directory.
// Copyright(c) 2015 Intel Corporation. All Rights Reserved.

#include <librealsense2/rs.hpp>

#include "pipeline.h"
#include "stream.h"

namespace librealsense
{
    const int VID = 0x8086;
    template<class T>
    class internal_frame_callback : public rs2_frame_callback
    {
        T on_frame_function;
    public:
        explicit internal_frame_callback(T on_frame) : on_frame_function(on_frame) {}

        void on_frame(rs2_frame* fref) override
        {
            on_frame_function((frame_interface*)(fref));
        }

        void release() override { delete this; }
    };


    pipeline::pipeline(std::shared_ptr<librealsense::context> ctx)
        :_ctx(ctx), _hub(ctx, VID)
    {}

    std::shared_ptr<device_interface> pipeline::get_device()
    {
        std::lock_guard<std::recursive_mutex> lock(_mtx);
        if (!_commited)
        {
            throw std::runtime_error(to_string() << "get_device() failed. device is not available before commiting all requests");
        }
<<<<<<< HEAD

        // Check if the current device is still connected. if not, wait for it by its serial number.
        // in case device is not found, return another device from the list.
        // if the list is empty, throw an exception.
        if (!_hub.is_connected(*_dev))
        {
            if (_device_serial.empty())
                _dev = _hub.wait_for_device();
            else
                _dev = _hub.wait_for_device(5000, _device_serial);

            _sensors.clear();
            _queue.clear();
            _queue.start();
            if (_streaming)
                start();
        }

=======
>>>>>>> 857bcee3
        return _dev;
    }

    void pipeline::open()
    {
        std::lock_guard<std::recursive_mutex> lock(_mtx);

        if (!_dev)
            _dev = _hub.wait_for_device();

        if (_config.get_requests().size() == 0 && _config.get_requests().size() == 0)
        {
            stream_profiles default_profiles;
            for (unsigned int i = 0; i < _dev->get_sensors_count(); i++)
            {
                auto&& sensor = _dev->get_sensor(i);
                auto profiles = sensor.get_stream_profiles();

                for (auto p : profiles)
                {
                    if (p->is_default())
                    {
                        default_profiles.push_back(p);
                    }
                }

                _sensors.push_back(&sensor);
            }

            // Workaround - default profiles that holds color stream shouldn't supposed to provide infrared either
            if (default_profiles.end() != std::find_if(default_profiles.begin(),
                                                       default_profiles.end(),
                                                       [](std::shared_ptr<stream_profile_interface> p)
                                                       {return p.get()->get_stream_type() == RS2_STREAM_COLOR; }))
            {
                auto it = std::find_if(default_profiles.begin(), default_profiles.end(), [](std::shared_ptr<stream_profile_interface> p){return p.get()->get_stream_type() == RS2_STREAM_INFRARED; });
                if (it != default_profiles.end())
                {
                    default_profiles.erase(it);
                }
            }

            for (auto prof : default_profiles)
            {
                auto p = dynamic_cast<video_stream_profile*>(prof.get());
                if (!p)
                {
                    throw std::runtime_error(to_string() << "stream_profile is not video_stream_profile");
                }
                enable(p->get_stream_type(), p->get_stream_index(), p->get_width(), p->get_height(), p->get_format(), p->get_framerate());
            }
        }

        _commited = true;
    }

    void pipeline::start(frame_callback_ptr callback)
    {
        std::lock_guard<std::recursive_mutex> lock(_mtx);

        _syncer = std::unique_ptr<syncer_proccess_unit>(new syncer_proccess_unit());
        _queue = std::unique_ptr<single_consumer_queue<frame_holder>>(new single_consumer_queue<frame_holder>());

        if (!_commited)
        {
            open();
        }
        auto to_syncer = [&](frame_holder fref)
        {
            _syncer->invoke(std::move(fref));
        };

        frame_callback_ptr syncer_callback =
        { new internal_frame_callback<decltype(to_syncer)>(to_syncer),
         [](rs2_frame_callback* p) { p->release(); } };

        _syncer->set_output_callback(callback);

        _multistream = _config.open(_dev.get());
        _multistream.start(syncer_callback);
        _streaming = true;
    }

    void pipeline::start()
    {
        std::lock_guard<std::recursive_mutex> lock(_mtx);
        auto to_user = [&](frame_holder fref)
        {
            _queue->enqueue(std::move(fref));
        };

        frame_callback_ptr user_callback =
        { new internal_frame_callback<decltype(to_user)>(to_user),
         [](rs2_frame_callback* p) { p->release(); } };

        start(user_callback);
    }

    void pipeline::enable(std::string device_serial)
    {
        std::lock_guard<std::recursive_mutex> lock(_mtx);
        if (_commited)
        {
            throw std::runtime_error(to_string() << "enable() failed. pipeline already configured");
        }

        _device_serial = device_serial;
        _dev = _hub.wait_for_device(5000, device_serial);
    }

    void pipeline::enable(rs2_stream stream, int index, uint32_t width, uint32_t height, rs2_format format, uint32_t framerate)
    {
        std::lock_guard<std::recursive_mutex> lock(_mtx);
        if (_commited)
        {
            throw std::runtime_error(to_string() << "enable() failed. pipeline already configured");
        }
        _config.enable_stream(stream, index, width, height, format, framerate);
    }

    void pipeline::disable_stream(rs2_stream stream)
    {
        std::lock_guard<std::recursive_mutex> lock(_mtx);

        if (_streaming)
        {
            _multistream.stop();
            _multistream.close();
        }

        _commited = false;
        _streaming = false;
        _config.disable_stream(stream);
    }

    void pipeline::disable_all()
    {
        std::lock_guard<std::recursive_mutex> lock(_mtx);
        if (_streaming)
        {
            _multistream.stop();
            _multistream.close();
        }
        _commited = false;
        _streaming = false;
        _config.disable_all();
    }

    void pipeline::stop()
    {
        std::lock_guard<std::recursive_mutex> lock(_mtx);

        if (_streaming)
        {
            _multistream.stop();
            _multistream.close();
        }
        _streaming = false;

        _syncer.reset();
        _queue.reset();
    }

    frame_holder pipeline::wait_for_frames(unsigned int timeout_ms)
    {
        std::lock_guard<std::recursive_mutex> lock(_mtx);

        frame_holder f;
        if (_queue.get() && (_queue->dequeue(&f, timeout_ms)))
        {
            return f;
        }

        {
            std::lock_guard<std::recursive_mutex> lock(_mtx);
            if (!_hub.is_connected(*_dev))
            {
                _dev = _hub.wait_for_device(timeout_ms/*, _dev.get()*/);
                _sensors.clear();
                start();
                return frame_holder();
            }
            else
            {
                throw std::runtime_error(to_string() << "Frame didn't arrived within " << timeout_ms);
            }
        }
    }

    bool pipeline::poll_for_frames(frame_holder* frame)
    {
        std::lock_guard<std::recursive_mutex> lock(_mtx);

        if (_queue.get() && _queue->try_dequeue(frame))
        {
            return true;
        }
        return false;
    }



    stream_profiles pipeline::get_active_streams() const
    {
        stream_profiles res;
        auto profs = _multistream.get_profiles();
        for (auto p : profs)
        {
            res.push_back(p.second);
        }
        return res;
    }
    pipeline::~pipeline()
    {
        try
        {
            // TODO: W/O to prevent dead-lock when pipeline waits for device at open(...) function
            //       and at the same time pipeline object is getting destroyed and trying to stop streaming
            if (_streaming)
                stop();
        }
        catch (...) {}
    }
}<|MERGE_RESOLUTION|>--- conflicted
+++ resolved
@@ -36,7 +36,6 @@
         {
             throw std::runtime_error(to_string() << "get_device() failed. device is not available before commiting all requests");
         }
-<<<<<<< HEAD
 
         // Check if the current device is still connected. if not, wait for it by its serial number.
         // in case device is not found, return another device from the list.
@@ -49,14 +48,12 @@
                 _dev = _hub.wait_for_device(5000, _device_serial);
 
             _sensors.clear();
-            _queue.clear();
-            _queue.start();
+            _queue->clear();
+            _queue->start();
             if (_streaming)
                 start();
         }
 
-=======
->>>>>>> 857bcee3
         return _dev;
     }
 
