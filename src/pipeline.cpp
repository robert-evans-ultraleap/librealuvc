// License: Apache 2.0. See LICENSE file in root directory.
// Copyright(c) 2015 Intel Corporation. All Rights Reserved.

#include <algorithm>
#include "pipeline.h"
#include "stream.h"
#include "media/record/record_device.h"
#include "media/ros/ros_writer.h"

namespace librealsense
{
    /*

      ______   ______   .__   __.  _______  __    _______
     /      | /  __  \  |  \ |  | |   ____||  |  /  _____|
    |  ,----'|  |  |  | |   \|  | |  |__   |  | |  |  __
    |  |     |  |  |  | |  . `  | |   __|  |  | |  | |_ |
    |  `----.|  `--'  | |  |\   | |  |     |  | |  |__| |
     \______| \______/  |__| \__| |__|     |__|  \______|

    */
    pipeline_config::pipeline_config()
    {
        //empty
    }
    void pipeline_config::enable_stream(rs2_stream stream, int index, int width, int height, rs2_format format, int fps)
    {
        std::lock_guard<std::mutex> lock(_mtx);
        _resolved_profile.reset();
        _stream_requests[{stream, index}] = { stream, index, width, height, format, fps };
    }

    void pipeline_config::enable_all_stream()
    {
        std::lock_guard<std::mutex> lock(_mtx);
        _resolved_profile.reset();
        _stream_requests.clear();
        _enable_all_streams = true;
    }

    void pipeline_config::enable_device(const std::string& serial)
    {
        std::lock_guard<std::mutex> lock(_mtx);
        _resolved_profile.reset();
        _device_request.serial = serial;
    }

    void pipeline_config::enable_device_from_file(const std::string& file)
    {
        std::lock_guard<std::mutex> lock(_mtx);
        if (!_device_request.record_output.empty())
        {
            throw std::runtime_error("Configuring both device from file, and record to file is unsupported");
        }
        _resolved_profile.reset();
        _device_request.filename = file;
    }

    void pipeline_config::enable_record_to_file(const std::string& file)
    {
        std::lock_guard<std::mutex> lock(_mtx);
        if (!_device_request.filename.empty())
        {
            throw std::runtime_error("Configuring both device from file, and record to file is unsupported");
        }
        _resolved_profile.reset();
        _device_request.record_output = file;
    }

    std::shared_ptr<pipeline_profile> pipeline_config::get_cached_resolved_profile()
    {
        std::lock_guard<std::mutex> lock(_mtx);
        return _resolved_profile;
    }

    void pipeline_config::disable_stream(rs2_stream stream, int index)
    {
        std::lock_guard<std::mutex> lock(_mtx);
        auto itr = std::begin(_stream_requests);
        while (itr != std::end(_stream_requests))
        {
            //if this is the same stream type and also the user either requested all or it has the same index
            if (itr->first.first == stream && (index == -1 ||  itr->first.second == index))
            {
                itr = _stream_requests.erase(itr);
            }
            else
            {
                ++itr;
            }
        }
        _resolved_profile.reset();
    }

    void pipeline_config::disable_all_streams()
    {
        std::lock_guard<std::mutex> lock(_mtx);
        _stream_requests.clear();
        _enable_all_streams = false;
        _resolved_profile.reset();
    }

    std::shared_ptr<pipeline_profile> pipeline_config::resolve(std::shared_ptr<pipeline> pipe, const std::chrono::milliseconds& timeout)
    {
        std::lock_guard<std::mutex> lock(_mtx);
        _resolved_profile.reset();
        auto requested_device = resolve_device_requests(pipe, timeout);

        std::vector<stream_profile> resolved_profiles;

        //if the user requested all streams, or if the requested device is from file and the user did not request any stream
        if (_enable_all_streams || (!_device_request.filename.empty() && _stream_requests.empty()))
        {
            if (!requested_device)
            {
                requested_device = pipe->wait_for_device(timeout);
            }

            util::config config;
            config.enable_all(util::best_quality);
            _resolved_profile = std::make_shared<pipeline_profile>(requested_device, config, _device_request.record_output);
            return _resolved_profile;
        }
        else
        {
            util::config config;

            //If the user did not request anything, give it the default
            if (_stream_requests.empty())
            {
                if (!requested_device)
                {
                    requested_device = pipe->wait_for_device(timeout);
                }

                auto default_profiles = get_default_configuration(requested_device);
                for (auto prof : default_profiles)
                {
                    auto p = dynamic_cast<video_stream_profile*>(prof.get());
                    if (!p)
                    {
                        LOG_ERROR("prof is not video_stream_profile");
                        throw std::logic_error("Failed to resolve request. internal error");
                    }
                    config.enable_stream(p->get_stream_type(), p->get_stream_index(), p->get_width(), p->get_height(), p->get_format(), p->get_framerate());
                }

                _resolved_profile = std::make_shared<pipeline_profile>(requested_device, config, _device_request.record_output);
                return _resolved_profile;
            }
            else
            {
                //User enabled some stream, enable only them
                for(auto&& req : _stream_requests)
                {
                    auto r = req.second;
                    config.enable_stream(r.stream, r.stream_index, r.width, r.height, r.format, r.fps);
                }

                auto devs = pipe->get_context()->query_devices();
                if (devs.empty())
                {
                    auto dev = pipe->wait_for_device(timeout);
                    _resolved_profile = std::make_shared<pipeline_profile>(dev, config, _device_request.record_output);
                    return _resolved_profile;
                }
                else
                {
                    for (auto dev_info : devs)
                    {
                        try
                        {
                            auto dev = dev_info->create_device();
                            _resolved_profile = std::make_shared<pipeline_profile>(dev, config, _device_request.record_output);
                            return _resolved_profile;
                        }
                        catch (...) {}
                    }
                }

                throw std::runtime_error("Failed to resolve request. No device found that satisfies all requirements");
            }
        }

        assert(0); //Unreachable code
    }

    bool pipeline_config::can_resolve(std::shared_ptr<pipeline> pipe)
    {
        try
        {    // Try to resolve from connected devices. Non-blocking call
            resolve(pipe);
            _resolved_profile.reset();
        }
        catch (const std::exception& e)
        {
            LOG_DEBUG("Config can not be resolved. " << e.what());
            return false;
        }
        catch (...)
        {
            return false;
        }
        return true;
    }
    std::shared_ptr<device_interface> pipeline_config::get_or_add_playback_device(std::shared_ptr<pipeline> pipe, const std::string& file)
    {
        //Check if the file is already loaded to context, and if so return that device
        for (auto&& d : pipe->get_context()->query_devices())
        {
            auto playback_devs = d->get_device_data().playback_devices;
            for (auto&& p : playback_devs)
            {
                if (p.file_path == file)
                {
                    return d->create_device();
                }
            }
        }

        return pipe->get_context()->add_device(file);
    }

    std::shared_ptr<device_interface> pipeline_config::resolve_device_requests(std::shared_ptr<pipeline> pipe, const std::chrono::milliseconds& timeout)
    {
        //Prefer filename over serial
        if(!_device_request.filename.empty())
        {
            std::shared_ptr<device_interface> dev;
            try
            {
                dev = get_or_add_playback_device(pipe, _device_request.filename);
            }
            catch(const std::exception& e)
            {
                throw std::runtime_error(to_string() << "Failed to resolve request. Request to enable_device_from_file(\"" << _device_request.filename << "\") was invalid, Reason: " << e.what());
            }
            //check if a serial number was also requested, and check again the device
            if (!_device_request.serial.empty())
            {
                if (!dev->supports_info(RS2_CAMERA_INFO_SERIAL_NUMBER))
                {
                    throw std::runtime_error(to_string() << "Failed to resolve request. "
                        "Conflic between enable_device_from_file(\"" << _device_request.filename
                        << "\") and enable_device(\"" << _device_request.serial << "\"), "
                        "File does not contain a device with such serial");
                }
                else
                {
                    std::string s = dev->get_info(RS2_CAMERA_INFO_SERIAL_NUMBER);
                    if (s != _device_request.serial)
                    {
                        throw std::runtime_error(to_string() << "Failed to resolve request. "
                            "Conflic between enable_device_from_file(\"" << _device_request.filename
                             << "\") and enable_device(\"" << _device_request.serial << "\"), "
                            "File contains device with different serial number (" << s << "\")");
                    }
                }
            }
            return dev;
        }

        if (!_device_request.serial.empty())
        {
            return pipe->wait_for_device(timeout, _device_request.serial);
        }

        return nullptr;
    }

    stream_profiles pipeline_config::get_default_configuration(std::shared_ptr<device_interface> dev)
    {
        stream_profiles default_profiles;

        for (unsigned int i = 0; i < dev->get_sensors_count(); i++)
        {
            auto&& sensor = dev->get_sensor(i);
            auto profiles = sensor.get_stream_profiles();

            for (auto p : profiles)
            {
                if (p->is_default())
                {
                    default_profiles.push_back(p);
                }
            }
        }

        // Workaround - default profiles that holds color stream shouldn't supposed to provide infrared either
        auto color_it = std::find_if(default_profiles.begin(), default_profiles.end(), [](std::shared_ptr<stream_profile_interface> p)
                        {
                            return p.get()->get_stream_type() == RS2_STREAM_COLOR;
                        });

        bool default_profiles_contains_color_stream = color_it != default_profiles.end();
        if (default_profiles_contains_color_stream)
        {
            auto it = std::find_if(default_profiles.begin(), default_profiles.end(), [](std::shared_ptr<stream_profile_interface> p) {return p.get()->get_stream_type() == RS2_STREAM_INFRARED; });
            if (it != default_profiles.end())
            {
                default_profiles.erase(it);
            }
        }

        return default_profiles;
    }

    /*
        .______    __  .______    _______  __       __  .__   __.  _______ 
        |   _  \  |  | |   _  \  |   ____||  |     |  | |  \ |  | |   ____|
        |  |_)  | |  | |  |_)  | |  |__   |  |     |  | |   \|  | |  |__   
        |   ___/  |  | |   ___/  |   __|  |  |     |  | |  . `  | |   __|  
        |  |      |  | |  |      |  |____ |  `----.|  | |  |\   | |  |____ 
        | _|      |__| | _|      |_______||_______||__| |__| \__| |_______|
    */

    template<class T>
    class internal_frame_callback : public rs2_frame_callback
    {
        T on_frame_function;
    public:
        explicit internal_frame_callback(T on_frame) : on_frame_function(on_frame) {}

        void on_frame(rs2_frame* fref) override
        {
            on_frame_function((frame_interface*)(fref));
        }

        void release() override { delete this; }
    };

    pipeline::pipeline(std::shared_ptr<librealsense::context> ctx)
        :_ctx(ctx), _hub(ctx)
    {}

    pipeline::~pipeline()
    {
        try
        {
            unsafe_stop();
        }
        catch (...) {}
    }

    std::shared_ptr<pipeline_profile> pipeline::start(std::shared_ptr<pipeline_config> conf)
    {
        std::lock_guard<std::mutex> lock(_mtx);
        if (_active_profile)
        {
            throw librealsense::wrong_api_call_sequence_exception("start() cannot be called before stop()");
        }
        unsafe_start(conf);
        return unsafe_get_active_profile();
    }

    std::shared_ptr<pipeline_profile> pipeline::start_with_record(std::shared_ptr<pipeline_config> conf, const std::string& file)
    {
        std::lock_guard<std::mutex> lock(_mtx);
        if (_active_profile)
        {
            throw librealsense::wrong_api_call_sequence_exception("start() cannot be called before stop()");
        }
        conf->enable_record_to_file(file);
        unsafe_start(conf);
        return unsafe_get_active_profile();
    }

    std::shared_ptr<pipeline_profile> pipeline::get_active_profile() const
    {
        std::lock_guard<std::mutex> lock(_mtx);
        return unsafe_get_active_profile();
    }

    std::shared_ptr<pipeline_profile> pipeline::unsafe_get_active_profile() const
    {
        if (!_active_profile)
            throw librealsense::wrong_api_call_sequence_exception("get_active_profile() can only be called between a start() and a following stop()");

        return _active_profile;
    }
    void pipeline::handle_frame(frame_holder frame, synthetic_source_interface* source)
    {
        auto comp = dynamic_cast<composite_frame*>(frame.frame);
        if (comp)
        {
            for (auto i = 0; i< comp->get_embedded_frames_count(); i++)
            {
                auto f = comp->get_frame(i);
                f->acquire();
                _last_set[f->get_stream()->get_unique_id()] = f;
            }

            for (auto&& s : _active_profile->get_active_streams())
            {
                if (!_last_set[s->get_unique_id()])
                    return;
            }

            std::vector<frame_holder> set;
            for (auto&& s : _last_set)
            {
                set.push_back(s.second.clone());
            }
            //frame_holder f(comp);
            auto fref = source->allocate_composite_frame(std::move(set));

            _queue->enqueue(fref);
        }

    }

    void pipeline::unsafe_start(std::shared_ptr<pipeline_config> conf)
    {
        _syncer = std::unique_ptr<syncer_proccess_unit>(new syncer_proccess_unit());
        _queue = std::unique_ptr<single_consumer_queue<frame_holder>>(new single_consumer_queue<frame_holder>());
        _pipeline_proccess = std::unique_ptr<processing_block>(new processing_block());
        auto f = [&](frame_holder frame, synthetic_source_interface* source)
        {
            handle_frame(std::move(frame), source);
        };

        _pipeline_proccess->set_processing_callback(std::shared_ptr<rs2_frame_processor_callback>(
            new internal_frame_processor_callback<decltype(f)>(f)));

        auto t = [&](frame_holder fref){_pipeline_proccess->invoke(std::move(fref));};
        frame_callback_ptr user_callback =
        { new internal_frame_callback<decltype(t)>(t),
            [](rs2_frame_callback* p) { p->release(); } };

        auto to_syncer = [&](frame_holder fref)
        {
            _syncer->invoke(std::move(fref));
        };

        frame_callback_ptr syncer_callback =
        { new internal_frame_callback<decltype(to_syncer)>(to_syncer),
            [](rs2_frame_callback* p) { p->release(); } };

        _syncer->set_output_callback(user_callback);

        std::shared_ptr<pipeline_profile> profile = nullptr;
        const int NUM_TIMES_TO_RETRY = 3;
        for (int i = 1; i <= NUM_TIMES_TO_RETRY; i++)
        {
            try
            {
                //first try to get the previously resolved profile (if exists)
                profile = conf->get_cached_resolved_profile();
                if(i > 1 || !profile)
                    profile = conf->resolve(shared_from_this());
            }
            catch (...)
            {
                if (i == NUM_TIMES_TO_RETRY)
                    throw;

                continue;
            }
            assert(profile->_multistream.get_profiles().size() > 0);
            profile->_multistream.open();
            profile->_multistream.start(syncer_callback);
            break;
        }

        //On successfull start, update members:
        _active_profile = profile;
        _prev_conf = std::make_shared<pipeline_config>(*conf);
    }

    void pipeline::stop()
    {
        std::lock_guard<std::mutex> lock(_mtx);
        if (!_active_profile)
        {
            throw librealsense::wrong_api_call_sequence_exception("stop() cannot be called before start()");
        }
        unsafe_stop();
    }

    void pipeline::unsafe_stop()
    {
        if (_active_profile)
        {
            try {
                _active_profile->_multistream.stop();
                _active_profile->_multistream.close();
            }
            catch(...){ } // Stop will throw if device was disconnected. TODO - refactoring anticipated
        }
        _syncer.reset();
        _queue.reset();
        _active_profile.reset();
        _prev_conf.reset();
        _pipeline_proccess.reset();
        _last_set.clear();

    }
    frame_holder pipeline::wait_for_frames(unsigned int timeout_ms)
    {
        std::lock_guard<std::mutex> lock(_mtx);
        if (!_active_profile)
        {
            throw librealsense::wrong_api_call_sequence_exception("wait_for_frames cannot be called before start()");
        }

        frame_holder f;
        if (_queue->dequeue(&f, timeout_ms))
        {
            return f;
        }
<<<<<<< HEAD
        
        if (!_hub.is_connected(*_active_profile->get_device()))
=======

        try
>>>>>>> b827d5ce
        {
            try
            {
                unsafe_start(_prev_conf);
                return frame_holder();
            }
            catch (const std::exception&)
            {
                throw std::runtime_error(to_string() << "Frame didn't arrived within " << timeout_ms);
            }
        }
        throw std::runtime_error(to_string() << "Frame didn't arrived within " << timeout_ms);
    }

    bool pipeline::poll_for_frames(frame_holder* frame)
    {
        std::lock_guard<std::mutex> lock(_mtx);

        if (!_active_profile)
        {
            throw librealsense::wrong_api_call_sequence_exception("poll_for_frames cannot be called before start()");
        }

        if (_queue->try_dequeue(frame))
        {
            return true;
        }
        return false;
    }

    std::shared_ptr<device_interface> pipeline::wait_for_device(const std::chrono::milliseconds& timeout, const std::string& serial)
    {
        // Pipeline's device selection shall be deterministic
        return _hub.wait_for_device(timeout, false, serial);
    }

    std::shared_ptr<librealsense::context> pipeline::get_context() const
    {
        return _ctx;
    }


    /*
        .______   .______        ______    _______  __   __       _______
        |   _  \  |   _  \      /  __  \  |   ____||  | |  |     |   ____|
        |  |_)  | |  |_)  |    |  |  |  | |  |__   |  | |  |     |  |__
        |   ___/  |      /     |  |  |  | |   __|  |  | |  |     |   __|
        |  |      |  |\  \----.|  `--'  | |  |     |  | |  `----.|  |____
        | _|      | _| `._____| \______/  |__|     |__| |_______||_______|
    */

    pipeline_profile::pipeline_profile(std::shared_ptr<device_interface> dev,
                                       util::config config,
                                       const std::string& to_file) :
        _dev(dev), _to_file(to_file)
    {
        if (!to_file.empty())
        {
            if (!dev)
                throw librealsense::invalid_value_exception("Failed to create a pipeline_profile, device is null");

            _dev = std::make_shared<record_device>(dev, std::make_shared<ros_writer>(to_file));
        }
        _multistream = config.resolve(_dev.get());
    }

    std::shared_ptr<device_interface> pipeline_profile::get_device()
    {
        //pipeline_profile can be retrieved from a pipeline_config and pipeline::start()
        //either way, it is created by the pipeline

        //TODO: handle case where device has disconnected and reconnected
        //TODO: remember to recreate the device as record device in case of to_file.empty() == false
        if (!_dev)
        {
            throw std::runtime_error("Device is unavailable");
        }
        return _dev;
    }

    stream_profiles pipeline_profile::get_active_streams() const
    {
        auto profiles_per_sensor = _multistream.get_profiles_per_sensor();
        stream_profiles profiles;
        for (auto&& kvp : profiles_per_sensor)
            for (auto&& p : kvp.second)
                profiles.push_back(p);

        return profiles;
    }
}<|MERGE_RESOLUTION|>--- conflicted
+++ resolved
@@ -508,13 +508,8 @@
         {
             return f;
         }
-<<<<<<< HEAD
-        
+
         if (!_hub.is_connected(*_active_profile->get_device()))
-=======
-
-        try
->>>>>>> b827d5ce
         {
             try
             {
