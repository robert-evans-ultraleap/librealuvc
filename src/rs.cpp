--- conflicted
+++ resolved
@@ -62,21 +62,16 @@
     single_consumer_queue<librealsense::frame_holder> queue;
 };
 
-<<<<<<< HEAD
+struct rs2_processing_block
+{
+    std::shared_ptr<librealsense::processing_block_interface> block;
+};
+
 struct rs2_sensor_list
 {
     rs2_device dev;
 };
 
-
-// This facility allows for translation of exceptions to rs2_error structs at the API boundary
-namespace librealsense
-=======
-struct rs2_processing_block
->>>>>>> 72e1dff2
-{
-    std::shared_ptr<librealsense::processing_block_interface> block;
-};
 int major(int version)
 {
     return version / 10000;
@@ -1013,7 +1008,6 @@
     VALIDATE_ENUM(extension_type);
     switch (extension_type)
     {
-<<<<<<< HEAD
         case RS2_EXTENSION_TYPE_DEBUG:              return VALIDATE_INTERFACE_NO_THROW(dev->device, librealsense::debug_interface);
         case RS2_EXTENSION_TYPE_INFO:               return VALIDATE_INTERFACE_NO_THROW(dev->device, librealsense::info_interface);
         case RS2_EXTENSION_TYPE_MOTION:             return VALIDATE_INTERFACE_NO_THROW(dev->device, librealsense::motion_sensor_interface);
@@ -1021,15 +1015,7 @@
         case RS2_EXTENSION_TYPE_VIDEO:              return VALIDATE_INTERFACE_NO_THROW(dev->device, librealsense::video_sensor_interface);
         case RS2_EXTENSION_TYPE_ROI:                return VALIDATE_INTERFACE_NO_THROW(dev->device, librealsense::roi_sensor_interface);
         case RS2_EXTENSION_TYPE_DEPTH_SENSOR:       return VALIDATE_INTERFACE_NO_THROW(dev->device, librealsense::depth_sensor);
-=======
-        case RS2_EXTENSION_TYPE_DEBUG:         return VALIDATE_INTERFACE_NO_THROW(dev->device, librealsense::debug_interface);
-        case RS2_EXTENSION_TYPE_INFO:          return VALIDATE_INTERFACE_NO_THROW(dev->device, librealsense::info_interface);
-        case RS2_EXTENSION_TYPE_MOTION:        return VALIDATE_INTERFACE_NO_THROW(dev->device, librealsense::motion_sensor_interface);
-        case RS2_EXTENSION_TYPE_OPTIONS:       return VALIDATE_INTERFACE_NO_THROW(dev->device, librealsense::options_interface);
-        case RS2_EXTENSION_TYPE_VIDEO:         return VALIDATE_INTERFACE_NO_THROW(dev->device, librealsense::video_sensor_interface);
-        case RS2_EXTENSION_TYPE_ROI:           return VALIDATE_INTERFACE_NO_THROW(dev->device, librealsense::roi_sensor_interface);
-        case RS2_EXTENSION_TYPE_ADVANCED_MODE: return VALIDATE_INTERFACE_NO_THROW(dev->device, librealsense::ds5_advanced_mode_interface);
->>>>>>> 72e1dff2
+        case RS2_EXTENSION_TYPE_ADVANCED_MODE:      return VALIDATE_INTERFACE_NO_THROW(dev->device, librealsense::ds5_advanced_mode_interface);
         default:
             return 0;
     }
