// License: Apache 2.0. See LICENSE file in root directory.
// Copyright(c) 2017 Intel Corporation. All Rights Reserved.

#ifndef LIBREALSENSE_RS2_FRAME_HPP
#define LIBREALSENSE_RS2_FRAME_HPP

#include "rs_types.hpp"

namespace rs2
{
    class frame_source;
    class frame_queue;
    class syncer;
    class processing_block;
    class pointcloud;
    class sensor;
    class frame;
    class pipeline_profile;
    class points;

    class stream_profile
    {
    public:
        stream_profile() : _profile(nullptr) {}

        int stream_index() const { return _index; }
        rs2_stream stream_type() const { return _type; }
        rs2_format format() const { return _format; }

        int fps() const { return _framerate; }

        int unique_id() const { return _uid; }

        stream_profile clone(rs2_stream type, int index, rs2_format format) const
        {
            rs2_error* e = nullptr;
            auto ref = rs2_clone_stream_profile(_profile, type, index, format, &e);
            error::handle(e);
            stream_profile res(ref);
            res._clone = std::shared_ptr<rs2_stream_profile>(ref, [](rs2_stream_profile* r) { rs2_delete_stream_profile(r); });

            return res;
        }

        template<class T>
        bool is() const
        {
            T extension(*this);
            return extension;
        }

        template<class T>
        T as() const
        {
            T extension(*this);
            return extension;
        }

        std::string stream_name() const
        {
            std::stringstream ss;
            ss << rs2_stream_to_string(stream_type());
            if (stream_index() != 0) ss << " " << stream_index();
            return ss.str();
        }

        bool is_default() const { return _default; }

        operator bool() const { return _profile != nullptr; }

        const rs2_stream_profile* get() const { return _profile; }

        rs2_extrinsics get_extrinsics_to(const stream_profile& to) const
        {
            rs2_error* e = nullptr;
            rs2_extrinsics res;
            rs2_get_extrinsics(get(), to.get(), &res, &e);
            error::handle(e);
            return res;
        }

    protected:
        friend class rs2::sensor;
        friend class rs2::frame;
        friend class rs2::pipeline_profile;

        explicit stream_profile(const rs2_stream_profile* profile) : _profile(profile)
        {
            rs2_error* e = nullptr;
            rs2_get_stream_profile_data(_profile, &_type, &_format, &_index, &_uid, &_framerate, &e);
            error::handle(e);

            _default = !!(rs2_is_stream_profile_default(_profile, &e));
            error::handle(e);

        }

        const rs2_stream_profile* _profile;
        std::shared_ptr<rs2_stream_profile> _clone;

        int _index = 0;
        int _uid = 0;
        int _framerate = 0;
        rs2_format _format = RS2_FORMAT_ANY;
        rs2_stream _type = RS2_STREAM_ANY;

        bool _default = false;
    };

    class video_stream_profile : public stream_profile
    {
    public:
        explicit video_stream_profile(const stream_profile& sp)
            : stream_profile(sp)
        {
            rs2_error* e = nullptr;
            if ((rs2_stream_profile_is(sp.get(), RS2_EXTENSION_VIDEO_PROFILE, &e) == 0 && !e))
            {
                _profile = nullptr;
            }
            error::handle(e);

            if (_profile)
            {
                rs2_get_video_stream_resolution(_profile, &_width, &_height, &e);
                error::handle(e);
            }
        }

        int width() const
        {
            return _width;
        }

        int height() const
        {
            return _height;
        }

        rs2_intrinsics get_intrinsics() const
        {
            rs2_error* e = nullptr;
            rs2_intrinsics intr;
            rs2_get_video_stream_intrinsics(_profile, &intr, &e);
            error::handle(e);
            return intr;
        }

    private:
        int _width = 0;
        int _height = 0;
    };


    class motion_stream_profile : public stream_profile
    {
    public:
        explicit motion_stream_profile(const stream_profile& sp)
            : stream_profile(sp)
        {
            rs2_error* e = nullptr;
            if ((rs2_stream_profile_is(sp.get(), RS2_EXTENSION_MOTION_PROFILE, &e) == 0 && !e))
            {
                _profile = nullptr;
            }
            error::handle(e);
        }

        /**
        * returns scale and bias of a the motion stream profile
        */
        rs2_motion_device_intrinsic get_motion_intrinsics() 
        {
            rs2_error* e = nullptr;
            rs2_motion_device_intrinsic intrin;
            rs2_get_motion_intrinsics(_profile, &intrin, &e);
            error::handle(e);
            return intrin;
        }
    };

    class frame
    {
    public:
        frame() : frame_ref(nullptr) {}
        frame(rs2_frame* frame_ref) : frame_ref(frame_ref)
        {
#ifdef _DEBUG
            rs2_error* e = nullptr;
            auto r = rs2_get_frame_number(frame_ref, &e);
            if (!e)
                frame_number = r;
            auto s = rs2_get_frame_stream_profile(frame_ref, &e);
            if (!e)
                profile = stream_profile(s);
#endif
        }

        frame(frame&& other) noexcept : frame_ref(other.frame_ref)
        {
            other.frame_ref = nullptr;
#ifdef _DEBUG
            frame_number = other.frame_number;
            profile = other.profile;
#endif
        }
        frame& operator=(frame other)
        {
            swap(other);
            return *this;
        }
        frame(const frame& other)
            : frame_ref(other.frame_ref)
        {
            if (frame_ref) add_ref();
#ifdef _DEBUG
            frame_number = other.frame_number;
            profile =  other.profile;
#endif
        }
        void swap(frame& other)
        {
            std::swap(frame_ref, other.frame_ref);

#ifdef _DEBUG
            std::swap(frame_number, other.frame_number);
            std::swap(profile, other.profile);
#endif
        }

        /**
        * releases the frame handle
        */
        ~frame()
        {
            if (frame_ref)
            {
                rs2_release_frame(frame_ref);
            }
        }

        operator bool() const { return frame_ref != nullptr; }

        /**
        * retrieve the time at which the frame was captured
        * \return            the timestamp of the frame, in milliseconds since the device was started
        */
        double get_timestamp() const
        {
            rs2_error* e = nullptr;
            auto r = rs2_get_frame_timestamp(frame_ref, &e);
            error::handle(e);
            return r;
        }

        /** retrieve the timestamp domain
        * \return            timestamp domain (clock name) for timestamp values
        */
        rs2_timestamp_domain get_frame_timestamp_domain() const
        {
            rs2_error* e = nullptr;
            auto r = rs2_get_frame_timestamp_domain(frame_ref, &e);
            error::handle(e);
            return r;
        }

        /** retrieve the current value of a single frame_metadata
        * \param[in] frame_metadata  the frame_metadata whose value should be retrieved
        * \return            the value of the frame_metadata
        */
        rs2_metadata_type get_frame_metadata(rs2_frame_metadata_value frame_metadata) const
        {
            rs2_error* e = nullptr;
            auto r = rs2_get_frame_metadata(frame_ref, frame_metadata, &e);
            error::handle(e);
            return r;
        }

        /** determine if the device allows a specific metadata to be queried
        * \param[in] frame_metadata  the frame_metadata to check for support
        * \return            true if the frame_metadata can be queried
        */
        bool supports_frame_metadata(rs2_frame_metadata_value frame_metadata) const
        {
            rs2_error* e = nullptr;
            auto r = rs2_supports_frame_metadata(frame_ref, frame_metadata, &e);
            error::handle(e);
            return r != 0;
        }

        /**
        * retrieve frame number (from frame handle)
        * \return               the frame number of the frame, in milliseconds since the device was started
        */
        unsigned long long get_frame_number() const
        {
            rs2_error* e = nullptr;
            auto r = rs2_get_frame_number(frame_ref, &e);
            error::handle(e);
            return r;
        }

        /**
        * retrieve data from frame handle
        * \return               the pointer to the start of the frame data
        */
        const void* get_data() const
        {
            rs2_error* e = nullptr;
            auto r = rs2_get_frame_data(frame_ref, &e);
            error::handle(e);
            return r;
        }

        stream_profile get_profile() const
        {
            rs2_error* e = nullptr;
            auto s = rs2_get_frame_stream_profile(frame_ref, &e);
            error::handle(e);
            return stream_profile(s);
        }

        template<class T>
        bool is() const
        {
            T extension(*this);
            return extension;
        }

        template<class T>
        T as() const
        {
            T extension(*this);
            return extension;
        }

        rs2_frame* get() const { return frame_ref; }

    protected:
        /**
        * create additional reference to a frame without duplicating frame data
        * \param[out] result     new frame reference, release by destructor
        * \return                true if cloning was successful
        */
        void add_ref() const
        {
            rs2_error* e = nullptr;
            rs2_frame_add_ref(frame_ref, &e);
            error::handle(e);
        }

        void reset()
        {
            if (frame_ref)
            {
                rs2_release_frame(frame_ref);
            }
            frame_ref = nullptr;
        }

    private:
        friend class rs2::frame_source;
        friend class rs2::frame_queue;
        friend class rs2::syncer;
        friend class rs2::processing_block;
        friend class rs2::pointcloud;
        friend class rs2::points;

        rs2_frame* frame_ref;

#ifdef _DEBUG
        stream_profile profile;
        unsigned long long frame_number = 0;
#endif
    };

    class video_frame : public frame
    {
    public:
        video_frame(const frame& f)
            : frame(f)
        {
            rs2_error* e = nullptr;
            if (!f || (rs2_is_frame_extendable_to(f.get(), RS2_EXTENSION_VIDEO_FRAME, &e) == 0 && !e))
            {
                reset();
            }
            error::handle(e);
        }


        /**
        * returns image width in pixels
        * \return        frame width in pixels
        */
        int get_width() const
        {
            rs2_error* e = nullptr;
            auto r = rs2_get_frame_width(get(), &e);
            error::handle(e);
            return r;
        }

        /**
        * returns image height in pixels
        * \return        frame height in pixels
        */
        int get_height() const
        {
            rs2_error* e = nullptr;
            auto r = rs2_get_frame_height(get(), &e);
            error::handle(e);
            return r;
        }

        /**
        * retrieve frame stride, meaning the actual line width in memory in bytes (not the logical image width)
        * \return            stride in bytes
        */
        int get_stride_in_bytes() const
        {
            rs2_error* e = nullptr;
            auto r = rs2_get_frame_stride_in_bytes(get(), &e);
            error::handle(e);
            return r;
        }

        /**
        * retrieve bits per pixel
        * \return            number of bits per one pixel
        */
        int get_bits_per_pixel() const
        {
            rs2_error* e = nullptr;
            auto r = rs2_get_frame_bits_per_pixel(get(), &e);
            error::handle(e);
            return r;
        }

        int get_bytes_per_pixel() const { return get_bits_per_pixel() / 8; }
    };

    struct vertex {
        float x, y, z;
        operator const float*() const { return &x; }
    };
    struct texture_coordinate {
        float u, v;
        operator const float*() const { return &u; }
    };

    class points : public frame
    {
    public:
        points() : frame(), _size(0) {}

        points(const frame& f)
            : frame(f), _size(0)
        {
            rs2_error* e = nullptr;
            if (!f || (rs2_is_frame_extendable_to(f.get(), RS2_EXTENSION_POINTS, &e) == 0 && !e))
            {
                reset();
            }
            error::handle(e);

            if (get())
            {
                rs2_error* e = nullptr;
                _size = rs2_get_frame_points_count(get(), &e);
                error::handle(e);
            }
        }

        const vertex* get_vertices() const
        {
            rs2_error* e = nullptr;
            auto res = rs2_get_frame_vertices(get(), &e);
            error::handle(e);
            return (const vertex*)res;
        }

        void export_to_ply(const std::string& fname, video_frame texture)
        {
            rs2_frame* ptr = nullptr;
            std::swap(texture.frame_ref, ptr);
            rs2_error* e = nullptr;
            rs2_export_to_ply(get(), fname.c_str(), ptr, &e);
            error::handle(e);
        }

        const texture_coordinate* get_texture_coordinates() const
        {
            rs2_error* e = nullptr;
            auto res = rs2_get_frame_texture_coordinates(get(), &e);
            error::handle(e);
            return (const texture_coordinate*)res;
        }

        size_t size() const
        {
            return _size;
        }

    private:
        size_t _size;
    };

    class depth_frame : public video_frame
    {
    public:
        depth_frame(const frame& f)
            : video_frame(f)
        {
            rs2_error* e = nullptr;
            if (!f || (rs2_is_frame_extendable_to(f.get(), RS2_EXTENSION_DEPTH_FRAME, &e) == 0 && !e))
            {
                reset();
            }
            error::handle(e);
        }

        float get_distance(int x, int y) const
        {
            rs2_error * e = nullptr;
            auto r = rs2_depth_frame_get_distance(get(), x, y, &e);
            error::handle(e);
            return r;
        }
    };
<<<<<<< HEAD
    
    class motion_frame : public frame
    {
    public:
        motion_frame(const frame& f)
            : frame(f)
        {
            rs2_error* e = nullptr;
            if (!f || (rs2_is_frame_extendable_to(f.get(), RS2_EXTENSION_MOTION_FRAME, &e) == 0 && !e))
            {
                reset();
            }
            error::handle(e);
        }

        rs2_vector get_motion_data()
        {
            auto data = reinterpret_cast<const float*>(get_data());
            return rs2_vector{data[0], data[1], data[2]};
        }
    };
    
    class pose_frame : public frame
    {
    public:
        pose_frame(const frame& f)
            : frame(f)
        {
            rs2_error* e = nullptr;
            if (!f || (rs2_is_frame_extendable_to(f.get(), RS2_EXTENSION_POSE_FRAME, &e) == 0 && !e))
=======

    class disparity_frame : public depth_frame
    {
    public:
        disparity_frame(const frame& f)
            : depth_frame(f)
        {
            rs2_error* e = nullptr;
            if (!f || (rs2_is_frame_extendable_to(f.get(), RS2_EXTENSION_DISPARITY_FRAME, &e) == 0 && !e))
>>>>>>> b52ce65a
            {
                reset();
            }
            error::handle(e);
        }

<<<<<<< HEAD
        rs2_pose get_pose_data()
        {
            rs2_pose pose_data;
            rs2_error* e = nullptr;
            rs2_pose_frame_get_pose_data(get(), &pose_data, &e);
            error::handle(e);
            return pose_data;
=======
        float get_baseline(void) const
        {
            rs2_error * e = nullptr;
            auto r = rs2_depth_stereo_frame_get_baseline(get(), &e);
            error::handle(e);
            return r;
>>>>>>> b52ce65a
        }
    };

    class frameset : public frame
    {
    public:
        frameset() :_size(0) {};
        frameset(const frame& f)
            : frame(f), _size(0)
        {
            rs2_error* e = nullptr;
            if (!f || (rs2_is_frame_extendable_to(f.get(), RS2_EXTENSION_COMPOSITE_FRAME, &e) == 0 && !e))
            {
                reset();
                // TODO - consider explicit constructor to move resultion to compile time
            }
            error::handle(e);

            if (get())
            {
                rs2_error* e = nullptr;
                _size = rs2_embedded_frames_count(get(), &e);
                error::handle(e);
            }
        }

        frame first_or_default(rs2_stream s) const
        {
            frame result;
            foreach([&result, s](frame f) {
                if (!result && f.get_profile().stream_type() == s)
                {
                    result = std::move(f);
                }
            });
            return result;
        }

        frame first(rs2_stream s) const
        {
            auto f = first_or_default(s);
            if (!f) throw error("Frame of requested stream type was not found!");
            return f;
        }

        depth_frame get_depth_frame() const
        {
            auto f = first_or_default(RS2_STREAM_DEPTH);
            return f.as<depth_frame>();
        }

        video_frame get_color_frame()
        {
            auto f = first_or_default(RS2_STREAM_COLOR);

            if (!f)
            {
                auto ir = first_or_default(RS2_STREAM_INFRARED);
                if (ir && ir.get_profile().format() == RS2_FORMAT_RGB8)
                    f = ir;
            }
            return f;
        }
        size_t size() const
        {
            return _size;
        }

        template<class T>
        void foreach(T action) const
        {
            rs2_error* e = nullptr;
            auto count = size();
            for (size_t i = 0; i < count; i++)
            {
                auto fref = rs2_extract_frame(get(), (int)i, &e);
                error::handle(e);

                action(frame(fref));
            }
        }

        frame operator[](size_t index) const
        {
            rs2_error* e = nullptr;
            if (index < size())
            {
                auto fref = rs2_extract_frame(get(), (int)index, &e);
                error::handle(e);
                return frame(fref);
            }

            throw error("Requested index is out of range!");
        }

        class iterator
        {
        public:
            iterator(frameset* owner, size_t index = 0) : _owner(owner), _index(index) {}
            iterator& operator++() { ++_index; return *this; }
            bool operator==(const iterator& other) const { return _index == other._index; }
            bool operator!=(const iterator& other) const { return !(*this == other); }

            frame operator*() { return (*_owner)[_index]; }
        private:
            size_t _index = 0;
            frameset* _owner;
        };

        iterator begin() { return iterator(this); }
        iterator end() { return iterator(this, size()); }
    private:
        size_t _size;
    };


}
#endif // LIBREALSENSE_RS2_FRAME_HPP<|MERGE_RESOLUTION|>--- conflicted
+++ resolved
@@ -528,7 +528,29 @@
             return r;
         }
     };
-<<<<<<< HEAD
+	
+    class disparity_frame : public depth_frame
+    {
+    public:
+        disparity_frame(const frame& f)
+            : depth_frame(f)
+        {
+            rs2_error* e = nullptr;
+            if (!f || (rs2_is_frame_extendable_to(f.get(), RS2_EXTENSION_DISPARITY_FRAME, &e) == 0 && !e))
+            {
+                reset();
+            }
+            error::handle(e);
+        }
+
+        float get_baseline(void) const
+        {
+            rs2_error * e = nullptr;
+            auto r = rs2_depth_stereo_frame_get_baseline(get(), &e);
+            error::handle(e);
+            return r;
+        }
+    };
     
     class motion_frame : public frame
     {
@@ -559,24 +581,12 @@
         {
             rs2_error* e = nullptr;
             if (!f || (rs2_is_frame_extendable_to(f.get(), RS2_EXTENSION_POSE_FRAME, &e) == 0 && !e))
-=======
-
-    class disparity_frame : public depth_frame
-    {
-    public:
-        disparity_frame(const frame& f)
-            : depth_frame(f)
-        {
-            rs2_error* e = nullptr;
-            if (!f || (rs2_is_frame_extendable_to(f.get(), RS2_EXTENSION_DISPARITY_FRAME, &e) == 0 && !e))
->>>>>>> b52ce65a
             {
                 reset();
             }
             error::handle(e);
         }
 
-<<<<<<< HEAD
         rs2_pose get_pose_data()
         {
             rs2_pose pose_data;
@@ -584,14 +594,6 @@
             rs2_pose_frame_get_pose_data(get(), &pose_data, &e);
             error::handle(e);
             return pose_data;
-=======
-        float get_baseline(void) const
-        {
-            rs2_error * e = nullptr;
-            auto r = rs2_depth_stereo_frame_get_baseline(get(), &e);
-            error::handle(e);
-            return r;
->>>>>>> b52ce65a
         }
     };
 
