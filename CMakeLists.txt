--- conflicted
+++ resolved
@@ -85,14 +85,9 @@
     src/rs.cpp
     src/ivcam/sr300.cpp
     src/types.cpp
-<<<<<<< HEAD
     src/linux/backend-v4l2.cpp
+    src/libuvc.cpp
     src/linux/backend-hid.cpp
-=======
-    src/backend-v4l2.cpp
-    src/libuvc.cpp
-    src/backend-hid.cpp
->>>>>>> e2b40651
     src/backend.cpp
     src/verify.c
     src/align.cpp
@@ -114,26 +109,9 @@
     src/win/win-backend.cpp
 
 
-<<<<<<< HEAD
     src/ds5/advanced_mode/rs_advanced_mode.cpp
     src/ds5/advanced_mode/presets.cpp
     src/ds5/advanced_mode/advanced_mode.cpp
-
-    third-party/easyloggingpp/src/easylogging++.cc
-    third-party/sqlite/sqlite3.c
-
-    src/mock/sql.cpp
-    src/mock/recorder.cpp
-
-    src/media/record/record_device.cpp
-    src/media/record/record_sensor.cpp
-    src/media/playback/playback_device.cpp
-    src/media/playback/playback_sensor.cpp
-)
-=======
-    third_party/sqlite/sqlite3.c
-    src/sql.cpp
-    src/recorder.cpp
     src/libuvc/ctrl.c
     src/libuvc/ctrl-gen.c
     src/libuvc/device.c
@@ -143,8 +121,17 @@
     src/libuvc/misc.c
     src/libuvc/stream.c
 
+    third-party/easyloggingpp/src/easylogging++.cc
+    third-party/sqlite/sqlite3.c
+
+    src/mock/sql.cpp
+    src/mock/recorder.cpp
+
+    src/media/record/record_device.cpp
+    src/media/record/record_sensor.cpp
+    src/media/playback/playback_device.cpp
+    src/media/playback/playback_sensor.cpp
     )
->>>>>>> e2b40651
 
 set(REALSENSE_HPP
     include/librealsense2/rs.hpp
@@ -253,20 +240,12 @@
     src/media/ros/ros_file_format.h
 )
 
-<<<<<<< HEAD
 # Add additional include directories to allow file to include rosbag headers
 include(${CMAKE_CURRENT_LIST_DIR}/third-party/realsense-file/config.cmake)
 include_directories(
         ${ROSBAG_HEADER_DIRS}
         ${BOOST_INCLUDE_PATH}
         ${LZ4_INCLUDE_PATH}
-=======
-    third_party/easyloggingpp/src/easylogging++.h
-    third_party/sqlite/sqlite3.h
-    src/sql.h
-
-    src/recorder.h
->>>>>>> e2b40651
 )
 
 if(WIN32)
