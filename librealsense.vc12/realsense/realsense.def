--- conflicted
+++ resolved
@@ -1,95 +1,3 @@
-<<<<<<< HEAD
-LIBRARY
-
-EXPORTS
-    rs_create_context
-    rs_delete_context
-    rs_get_device_count
-    rs_get_device
-
-    rs_supports
-    rs_get_device_name
-    rs_get_device_serial
-    rs_get_device_firmware_version
-    rs_get_device_usb_port_id
-    rs_get_device_extrinsics
-    rs_get_device_depth_scale
-    rs_device_supports_option
-    rs_get_stream_mode_count
-    rs_get_stream_mode
-
-    rs_enable_stream
-    rs_enable_stream_ex
-    rs_enable_stream_preset
-    rs_disable_stream
-    rs_is_stream_enabled
-    rs_get_stream_width
-    rs_get_stream_height
-    rs_get_stream_format
-    rs_get_stream_framerate
-    rs_get_stream_intrinsics
-
-    rs_supports
-    rs_enable_motion_tracking
-    rs_enable_motion_tracking_cpp
-    rs_disable_motion_tracking
-    rs_is_motion_tracking_active
-
-    rs_set_frame_callback
-    rs_set_frame_callback_cpp
-    rs_start_device
-    rs_stop_device
-    rs_is_device_streaming
-
-    rs_reset_device_options_to_default
-    rs_get_device_option_range
-    rs_get_device_options
-    rs_set_device_options
-    rs_reset_device_options_to_default
-    rs_get_device_option
-    rs_set_device_option
-
-    rs_wait_for_frames
-    rs_poll_for_frames
-    rs_get_frame_timestamp
-    rs_get_frame_number
-    rs_get_frame_data
-
-    rs_wait_for_frames_safe
-    rs_poll_for_frames_safe
-    rs_release_frames
-    rs_clone_frames_ref
-    rs_get_frame
-
-    rs_get_detached_frame_timestamp
-    rs_get_detached_frame_data
-    rs_get_detached_frame_number
-    rs_get_detached_frame_height
-    rs_get_detached_frame_width
-    rs_get_detached_frame_stride
-    rs_get_detached_frame_bpp
-    rs_get_detached_frame_format
-    rs_release_frame
-    rs_detach_frame
-    rs_clone_frame_ref
-
-    rs_get_failed_function
-    rs_get_failed_args
-    rs_get_error_message
-    rs_free_error
-
-    rs_stream_to_string
-    rs_format_to_string
-    rs_preset_to_string
-    rs_distortion_to_string
-    rs_option_to_string
-    rs_capabilities_to_string
-    rs_source_to_string
-    rs_event_to_string
-
-    rs_log_to_console
-    rs_log_to_file
-=======
 LIBRARY
 
 EXPORTS
@@ -162,6 +70,7 @@
     rs_get_detached_frame_bpp
     rs_get_detached_frame_format
 	rs_get_detached_frame_stream_type
+
     rs_release_frame
     rs_detach_frame
     rs_clone_frame_ref
@@ -181,5 +90,4 @@
     rs_event_to_string
 
     rs_log_to_console
-    rs_log_to_file
->>>>>>> fbc5fa06
+    rs_log_to_file