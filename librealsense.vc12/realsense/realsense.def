--- conflicted
+++ resolved
@@ -10,10 +10,7 @@
     rs_get_device_name
     rs_get_device_serial
     rs_get_device_firmware_version
-<<<<<<< HEAD
-=======
     rs_get_device_usb_port_id
->>>>>>> 8aa09eab
     rs_get_device_extrinsics
     rs_get_device_depth_scale
     rs_device_supports_option
@@ -29,30 +26,7 @@
     rs_get_stream_format
     rs_get_stream_framerate
     rs_get_stream_intrinsics
-<<<<<<< HEAD
-    
-    rs_set_frame_callback
-    rs_start_device
-    rs_stop_device
-    rs_is_device_streaming
-    
-    rs_reset_device_options_to_default
-    rs_get_device_option_range
-    rs_get_device_options
-    rs_set_device_options
-    rs_get_device_option
-    rs_set_device_option
-    
-    rs_wait_for_frames
-    rs_poll_for_frames
-    rs_get_frame_timestamp
-    rs_get_frame_system_time
-
-    rs_get_frame_number
-    rs_get_frame_data
-    
-=======
-
+	
     rs_supports
     rs_enable_motion_tracking
     rs_disable_motion_tracking
@@ -76,10 +50,9 @@
     rs_get_frame_timestamp
     rs_get_frame_system_time
 
-    rs_get_frame_counter
+    rs_get_frame_number
     rs_get_frame_data
-
->>>>>>> 8aa09eab
+    
     rs_wait_for_frames_safe
     rs_poll_for_frames_safe
     rs_get_frame_timestamp_safe
@@ -91,14 +64,11 @@
     rs_get_detached_frame_timestamp
     rs_get_detached_frame_data
     rs_get_detached_frame_number
-<<<<<<< HEAD
     rs_get_detached_frame_height
     rs_get_detached_frame_width
     rs_get_detached_frame_stride
     rs_get_detached_frame_bpp
     rs_get_detached_frame_format
-=======
->>>>>>> 8aa09eab
     rs_release_frame
     rs_detach_frame
     rs_clone_frame_ref
